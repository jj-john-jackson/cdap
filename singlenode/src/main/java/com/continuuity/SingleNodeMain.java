/*
 * com.continuuity - Copyright (c) 2012 Continuuity Inc. All rights reserved.
 */
package com.continuuity;

import com.continuuity.app.guice.AppFabricServiceRuntimeModule;
import com.continuuity.app.guice.ProgramRunnerRuntimeModule;
import com.continuuity.common.conf.CConfiguration;
import com.continuuity.common.conf.Constants;
import com.continuuity.common.guice.ConfigModule;
import com.continuuity.common.guice.DiscoveryRuntimeModule;
import com.continuuity.common.guice.IOModule;
import com.continuuity.common.guice.LocationRuntimeModule;
import com.continuuity.common.metrics.MetricsCollectionService;
import com.continuuity.data.runtime.DataFabricModules;
import com.continuuity.data.runtime.DataSetServiceModules;
import com.continuuity.data.stream.service.StreamHttpService;
import com.continuuity.data.stream.service.StreamServiceModule;
import com.continuuity.data2.datafabric.dataset.service.DatasetService;
import com.continuuity.data2.transaction.inmemory.InMemoryTransactionService;
import com.continuuity.explore.executor.ExploreExecutorService;
import com.continuuity.explore.guice.ExploreRuntimeModule;
import com.continuuity.explore.service.ExploreService;
import com.continuuity.explore.service.ExploreServiceUtils;
import com.continuuity.gateway.Gateway;
import com.continuuity.gateway.auth.AuthModule;
import com.continuuity.gateway.collector.NettyFlumeCollector;
import com.continuuity.gateway.router.NettyRouter;
import com.continuuity.gateway.router.RouterModules;
import com.continuuity.gateway.runtime.GatewayModule;
import com.continuuity.internal.app.services.AppFabricServer;
import com.continuuity.logging.appender.LogAppenderInitializer;
import com.continuuity.logging.guice.LoggingModules;
import com.continuuity.metrics.guice.MetricsClientRuntimeModule;
import com.continuuity.metrics.guice.MetricsHandlerModule;
import com.continuuity.metrics.query.MetricsQueryService;
import com.continuuity.passport.http.client.PassportClient;
import com.continuuity.security.guice.SecurityModules;
import com.continuuity.security.server.ExternalAuthenticationServer;
import com.google.common.collect.ImmutableList;
import com.google.common.util.concurrent.Service;
import com.google.inject.AbstractModule;
import com.google.inject.Guice;
import com.google.inject.Injector;
import com.google.inject.Module;
import com.google.inject.Provider;
import org.apache.hadoop.conf.Configuration;
import org.apache.twill.internal.zookeeper.InMemoryZKServer;
import org.slf4j.Logger;
import org.slf4j.LoggerFactory;

import java.io.File;
import java.io.PrintStream;
import java.net.InetAddress;
import java.util.List;

/**
 * Singlenode Main.
 * NOTE: Use AbstractIdleService
 */
public class SingleNodeMain {
  private static final Logger LOG = LoggerFactory.getLogger(SingleNodeMain.class);

  private final WebCloudAppService webCloudAppService;
  private final CConfiguration configuration;
  private final NettyRouter router;
  private final Gateway gatewayV2;
  private final MetricsQueryService metricsQueryService;
  private final NettyFlumeCollector flumeCollector;
  private final AppFabricServer appFabricServer;
  private final StreamHttpService streamHttpService;

  private final MetricsCollectionService metricsCollectionService;

  private final LogAppenderInitializer logAppenderInitializer;
  private final InMemoryTransactionService txService;

  private ExternalAuthenticationServer externalAuthenticationServer;
  private final DatasetService datasetService;

<<<<<<< HEAD
  private ExploreService exploreService;
=======
>>>>>>> b7fa88df
  private ExploreExecutorService exploreExecutorService;

  private InMemoryZKServer zookeeper;

  public SingleNodeMain(List<Module> modules, CConfiguration configuration, String webAppPath) {
    this.configuration = configuration;
    this.webCloudAppService = new WebCloudAppService(webAppPath);

    Injector injector = Guice.createInjector(modules);
    txService = injector.getInstance(InMemoryTransactionService.class);
    router = injector.getInstance(NettyRouter.class);
    gatewayV2 = injector.getInstance(Gateway.class);
    metricsQueryService = injector.getInstance(MetricsQueryService.class);
    flumeCollector = injector.getInstance(NettyFlumeCollector.class);
    appFabricServer = injector.getInstance(AppFabricServer.class);
    logAppenderInitializer = injector.getInstance(LogAppenderInitializer.class);

    metricsCollectionService = injector.getInstance(MetricsCollectionService.class);
    datasetService = injector.getInstance(DatasetService.class);

    streamHttpService = injector.getInstance(StreamHttpService.class);

    boolean securityEnabled = configuration.getBoolean(Constants.Security.CFG_SECURITY_ENABLED);
    if (securityEnabled) {
      externalAuthenticationServer = injector.getInstance(ExternalAuthenticationServer.class);
    }

    boolean exploreEnabled = configuration.getBoolean(Constants.Explore.CFG_EXPLORE_ENABLED);
    ExploreServiceUtils.checkHiveVersion(this.getClass().getClassLoader());
    if (exploreEnabled) {
<<<<<<< HEAD
      exploreService = injector.getInstance(ExploreService.class);
=======
>>>>>>> b7fa88df
      exploreExecutorService = injector.getInstance(ExploreExecutorService.class);
    }

    Runtime.getRuntime().addShutdownHook(new Thread() {
      @Override
      public void run() {
        try {
          shutDown();
        } catch (Throwable e) {
          LOG.error("Failed to shutdown", e);
          // because shutdown hooks execute concurrently, the logger may be closed already: thus also print it.
          System.err.println("Failed to shutdown: " + e.getMessage());
          e.printStackTrace(System.err);
        }
      }
    });
  }

  /**
   * Start the service.
   */
  protected void startUp(String[] args) throws Exception {
    logAppenderInitializer.initialize();

    File zkDir = new File(configuration.get(Constants.CFG_LOCAL_DATA_DIR) + "/zookeeper");
    //noinspection ResultOfMethodCallIgnored
    zkDir.mkdir();
    zookeeper = InMemoryZKServer.builder().setDataDir(zkDir).build();
    zookeeper.startAndWait();

    configuration.set(Constants.Zookeeper.QUORUM, zookeeper.getConnectionStr());

    // Start all the services.
    txService.startAndWait();
    metricsCollectionService.startAndWait();
    datasetService.startAndWait();

    Service.State state = appFabricServer.startAndWait();
    if (state != Service.State.RUNNING) {
      throw new Exception("Failed to start Application Fabric.");
    }

    gatewayV2.startAndWait();
    metricsQueryService.startAndWait();
    router.startAndWait();
    flumeCollector.startAndWait();
    webCloudAppService.startAndWait();
    streamHttpService.startAndWait();

    if (externalAuthenticationServer != null) {
      externalAuthenticationServer.startAndWait();
    }

<<<<<<< HEAD
    if (exploreService != null && exploreExecutorService != null) {
      exploreService.startAndWait();
=======
    if (exploreExecutorService != null) {
>>>>>>> b7fa88df
      exploreExecutorService.startAndWait();
    }

    String hostname = InetAddress.getLocalHost().getHostName();
    System.out.println("Continuuity Reactor started successfully");
    System.out.println("Connect to dashboard at http://" + hostname + ":9999");
  }

  /**
   * Shutdown the service.
   */
  public void shutDown() {
    LOG.info("Shutting down reactor...");

    streamHttpService.stopAndWait();
    webCloudAppService.stopAndWait();
    flumeCollector.stopAndWait();
    router.stopAndWait();
    gatewayV2.stopAndWait();
    metricsQueryService.stopAndWait();
    appFabricServer.stopAndWait();
    txService.stopAndWait();
    datasetService.stopAndWait();
    if (externalAuthenticationServer != null) {
      externalAuthenticationServer.stopAndWait();
    }
<<<<<<< HEAD
    if (exploreService != null && exploreExecutorService != null) {
      exploreService.stopAndWait();
=======
    if (exploreExecutorService != null) {
>>>>>>> b7fa88df
      exploreExecutorService.stopAndWait();
    }
    zookeeper.stopAndWait();
    logAppenderInitializer.close();
  }

  /**
   * Print the usage statement and return null.
   *
   * @param error indicates whether this was invoked as the result of an error
   * @throws IllegalArgumentException in case of error
   */
  static void usage(boolean error) {

    // Which output stream should we use?
    PrintStream out = (error ? System.err : System.out);

    // And our requirements and usage
    out.println("Requirements: ");
    out.println("  Java:    JDK 1.6+ must be installed and JAVA_HOME environment variable set to the java executable");
    out.println("  Node.js: Node.js must be installed (obtain from http://nodejs.org/#download).  ");
    out.println("           The \"node\" executable must be in the system $PATH environment variable");
    out.println("");
    out.println("Usage: ");
    if (System.getProperty("os.name").startsWith("Windows")) {
      out.println("  reactor.bat [options]");
    } else {
      out.println("  ./reactor.sh [options]");
    }
    out.println("");
    out.println("Additional options:");
    out.println("  --web-app-path  Path to web-app");
    out.println("  --in-memory     To run everything in memory");
    out.println("  --help          To print this message");
    out.println("");

    if (error) {
      throw new IllegalArgumentException();
    }
  }

  /**
   * The root of all goodness!
   *
   * @param args Our cmdline arguments
   */
  public static void main(String[] args) {
    CConfiguration configuration = CConfiguration.create();

    // Single node use persistent data fabric by default
    boolean inMemory = false;
    String webAppPath = WebCloudAppService.WEB_APP;

    if (args.length > 0) {
      if ("--help".equals(args[0]) || "-h".equals(args[0])) {
        usage(false);
        return;
      } else if ("--in-memory".equals(args[0])) {
        inMemory = true;
      } else if ("--web-app-path".equals(args[0])) {
        webAppPath = args[1];
      } else {
        usage(true);
      }
    }


    // This is needed to use LocalJobRunner with fixes (we have it in app-fabric).
    // For the modified local job runner
    Configuration hConf = new Configuration();
    hConf.addResource("mapred-site-local.xml");
    hConf.reloadConfiguration();
    String localDataDir = configuration.get(Constants.CFG_LOCAL_DATA_DIR);
    hConf.set(Constants.CFG_LOCAL_DATA_DIR, localDataDir);
    hConf.set(Constants.AppFabric.OUTPUT_DIR, configuration.get(Constants.AppFabric.OUTPUT_DIR));

    // Windows specific requirements
    if (System.getProperty("os.name").startsWith("Windows")) {
      String userDir = System.getProperty("user.dir");
      System.load(userDir + "/lib/native/hadoop.dll");
      hConf.set("hadoop.tmp.dir", userDir + "/" + localDataDir + "/temp");
    }

    //Run gateway on random port and forward using router.
    configuration.setInt(Constants.Gateway.PORT, 0);

    //Run dataset service on random port
    List<Module> modules = inMemory ? createInMemoryModules(configuration, hConf)
                                    : createPersistentModules(configuration, hConf);

    SingleNodeMain main = null;
    try {
      main = new SingleNodeMain(modules, configuration, webAppPath);
      main.startUp(args);
    } catch (Throwable e) {
      System.err.println("Failed to start server. " + e.getMessage());
      LOG.error("Failed to start server", e);
      if (main != null) {
        main.shutDown();
      }
      System.exit(-2);
    }
  }

  private static List<Module> createInMemoryModules(CConfiguration configuration, Configuration hConf) {

    configuration.set(Constants.CFG_DATA_INMEMORY_PERSISTENCE, Constants.InMemoryPersistenceType.MEMORY.name());

    return ImmutableList.of(
      new ConfigModule(configuration, hConf),
      new IOModule(),
      new MetricsHandlerModule(),
      new AuthModule(),
      new DiscoveryRuntimeModule().getInMemoryModules(),
      new LocationRuntimeModule().getInMemoryModules(),
      new AppFabricServiceRuntimeModule().getInMemoryModules(),
      new ProgramRunnerRuntimeModule().getInMemoryModules(),
      new GatewayModule().getInMemoryModules(),
      new DataFabricModules().getInMemoryModules(),
      new DataSetServiceModules().getInMemoryModule(),
      new MetricsClientRuntimeModule().getInMemoryModules(),
      new LoggingModules().getInMemoryModules(),
      new RouterModules().getInMemoryModules(),
      new SecurityModules().getInMemoryModules(),
      new StreamServiceModule(),
      new ExploreRuntimeModule().getInMemoryModules()
    );
  }

  private static List<Module> createPersistentModules(CConfiguration configuration, Configuration hConf) {
    configuration.setIfUnset(Constants.CFG_DATA_LEVELDB_DIR, Constants.DEFAULT_DATA_LEVELDB_DIR);

    String environment =
      configuration.get(Constants.CFG_APPFABRIC_ENVIRONMENT, Constants.DEFAULT_APPFABRIC_ENVIRONMENT);
    if (environment.equals("vpc")) {
      System.err.println("Reactor Environment : " + environment);
    }

    configuration.set(Constants.CFG_DATA_INMEMORY_PERSISTENCE, Constants.InMemoryPersistenceType.LEVELDB.name());

    String passportUri = configuration.get(Constants.Gateway.CFG_PASSPORT_SERVER_URI);
    final PassportClient client = passportUri == null || passportUri.isEmpty() ? new PassportClient()
                                                                               : PassportClient.create(passportUri);

    return ImmutableList.of(
      new AbstractModule() {
        @Override
        protected void configure() {
          bind(PassportClient.class).toProvider(new Provider<PassportClient>() {
            @Override
            public PassportClient get() {
              return client;
            }
          });
        }
      },
      new ConfigModule(configuration, hConf),
      new IOModule(),
      new MetricsHandlerModule(),
      new AuthModule(),
      new DiscoveryRuntimeModule().getSingleNodeModules(),
      new LocationRuntimeModule().getSingleNodeModules(),
      new AppFabricServiceRuntimeModule().getSingleNodeModules(),
      new ProgramRunnerRuntimeModule().getSingleNodeModules(),
      new GatewayModule().getSingleNodeModules(),
      new DataFabricModules().getSingleNodeModules(),
      new DataSetServiceModules().getLocalModule(),
      new MetricsClientRuntimeModule().getSingleNodeModules(),
      new LoggingModules().getSingleNodeModules(),
      new RouterModules().getSingleNodeModules(),
      new SecurityModules().getSingleNodeModules(),
      new StreamServiceModule(),
      new ExploreRuntimeModule().getSingleNodeModules()
    );
  }
}<|MERGE_RESOLUTION|>--- conflicted
+++ resolved
@@ -78,10 +78,6 @@
   private ExternalAuthenticationServer externalAuthenticationServer;
   private final DatasetService datasetService;
 
-<<<<<<< HEAD
-  private ExploreService exploreService;
-=======
->>>>>>> b7fa88df
   private ExploreExecutorService exploreExecutorService;
 
   private InMemoryZKServer zookeeper;
@@ -112,10 +108,6 @@
     boolean exploreEnabled = configuration.getBoolean(Constants.Explore.CFG_EXPLORE_ENABLED);
     ExploreServiceUtils.checkHiveVersion(this.getClass().getClassLoader());
     if (exploreEnabled) {
-<<<<<<< HEAD
-      exploreService = injector.getInstance(ExploreService.class);
-=======
->>>>>>> b7fa88df
       exploreExecutorService = injector.getInstance(ExploreExecutorService.class);
     }
 
@@ -169,12 +161,7 @@
       externalAuthenticationServer.startAndWait();
     }
 
-<<<<<<< HEAD
-    if (exploreService != null && exploreExecutorService != null) {
-      exploreService.startAndWait();
-=======
     if (exploreExecutorService != null) {
->>>>>>> b7fa88df
       exploreExecutorService.startAndWait();
     }
 
@@ -201,12 +188,7 @@
     if (externalAuthenticationServer != null) {
       externalAuthenticationServer.stopAndWait();
     }
-<<<<<<< HEAD
-    if (exploreService != null && exploreExecutorService != null) {
-      exploreService.stopAndWait();
-=======
     if (exploreExecutorService != null) {
->>>>>>> b7fa88df
       exploreExecutorService.stopAndWait();
     }
     zookeeper.stopAndWait();
