--- conflicted
+++ resolved
@@ -8,14 +8,6 @@
     colors = require('colors/safe'),
     http = require('http'),
     PORT = 8080,
-<<<<<<< HEAD
-    httpServer = http.createServer(app.app);
-
-// http
-httpServer.listen(PORT, app.config['router.bind.address'], function () {
-  console.info(colors.yellow('http')+' listening on port %s', PORT);
-});
-=======
     mode = process.env.CDAP_MODE || null,
     httpServer = http.createServer(app);
 
@@ -26,7 +18,6 @@
     httpServer.listen(PORT, config['router.bind.address'], function () {
       console.info(colors.yellow('http')+' listening on port %s', PORT);
     });
->>>>>>> 6374c5c7
 
     // sockjs
     var sockServer = sockjs.createServer({
