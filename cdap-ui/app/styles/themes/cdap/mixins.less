//
// Mixins
// --------------------------------------------------
<<<<<<< HEAD
.cask-btn(@color: @btn-default-color, @background: white, @border: 1px solid #CCC, @border-radius: 8px, @padding: 6px 24px) {
  background-color: @background;
  border: @border;
  border-radius: @border-radius;
  color: @color;
  outline: none;
  padding: @padding;
  white-space: normal;
  &:hover, &:focus {
      text-decoration: none;
      outline: none;
  }
}

.btn-close(@color: white, @background: fade(@btn-default-color, 50%)) {
  background: @background;
  border: 0;
  border-radius: 28px;
  color: @color;
  cursor: pointer;
  line-height: 0;
  outline: none;
  padding: 0;
  &:hover, &:focus {
      text-decoration: none;
      outline: none;
  }
  .fa-close {
    color: @color;
    font-size: 32px;
    padding: 12px 15px;
    vertical-align: text-top;
=======

.border-radius (@radius) {
  -webkit-border-radius: @radius;
  -moz-border-radius:    @radius;
  border-radius:         @radius;

  -moz-background-clip:    padding;
  -webkit-background-clip: padding-box;
  background-clip:         padding-box;
}

.cask-btn(@background: white, @border: 1px solid #CCC, @border-radius: 8px, @color: @btn-default-color, @font-size: 14px, @padding: 6px 24px) {
  background-color: @background;
  border: @border;
  .border-radius(@border-radius);
  color: @color;
  font-size: @font-size;
  outline: none;
  padding: @padding;
  white-space: normal;
  &:hover, &:focus { text-decoration: none; }
}

.dropdown() {
  border: 0;
  border-radius: 0 8px 8px 8px;
  background-color: @cdap-header;
  margin: 0;
  padding: 0;
  > li {
    margin: 0;
    &:not(.divider) {
      .border-radius(0 8px 8px 8px);
      padding: 10px 0;
      &:hover, &:focus { background-color: @cdap-lightgray; }
    }
    > a {
      color: white;
      padding: 3px 10px 3px 15px;
      &:hover, &:focus {
        background-color: transparent;
        outline: none;
      }
    }
>>>>>>> 029922d4
  }
}<|MERGE_RESOLUTION|>--- conflicted
+++ resolved
@@ -1,40 +1,6 @@
 //
 // Mixins
 // --------------------------------------------------
-<<<<<<< HEAD
-.cask-btn(@color: @btn-default-color, @background: white, @border: 1px solid #CCC, @border-radius: 8px, @padding: 6px 24px) {
-  background-color: @background;
-  border: @border;
-  border-radius: @border-radius;
-  color: @color;
-  outline: none;
-  padding: @padding;
-  white-space: normal;
-  &:hover, &:focus {
-      text-decoration: none;
-      outline: none;
-  }
-}
-
-.btn-close(@color: white, @background: fade(@btn-default-color, 50%)) {
-  background: @background;
-  border: 0;
-  border-radius: 28px;
-  color: @color;
-  cursor: pointer;
-  line-height: 0;
-  outline: none;
-  padding: 0;
-  &:hover, &:focus {
-      text-decoration: none;
-      outline: none;
-  }
-  .fa-close {
-    color: @color;
-    font-size: 32px;
-    padding: 12px 15px;
-    vertical-align: text-top;
-=======
 
 .border-radius (@radius) {
   -webkit-border-radius: @radius;
@@ -79,6 +45,5 @@
         outline: none;
       }
     }
->>>>>>> 029922d4
   }
 }