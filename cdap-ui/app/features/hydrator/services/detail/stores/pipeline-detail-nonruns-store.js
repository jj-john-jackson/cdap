--- conflicted
+++ resolved
@@ -123,14 +123,9 @@
       appConfig.cloneConfig = {
         name: app.name,
         artifact: app.artifact,
-<<<<<<< HEAD
         template: app.artifact.name,
         description: appConfig.configJson.description,
-        ui: appConfig.DAGConfig,
-=======
-        description: app.description,
         __ui__: appConfig.DAGConfig,
->>>>>>> 598c31e1
         config: {
           source: appConfig.configJson.source,
           sinks: appConfig.configJson.sinks,
