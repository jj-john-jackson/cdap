package com.continuuity.explore.service;

import com.continuuity.api.dataset.DatasetProperties;
import com.continuuity.common.conf.CConfiguration;
import com.continuuity.common.conf.Constants;
import com.continuuity.common.guice.ConfigModule;
import com.continuuity.common.guice.DiscoveryRuntimeModule;
import com.continuuity.common.guice.IOModule;
import com.continuuity.common.guice.LocationRuntimeModule;
import com.continuuity.data.runtime.DataFabricModules;
import com.continuuity.data.runtime.DataSetServiceModules;
import com.continuuity.data2.datafabric.dataset.service.DatasetService;
import com.continuuity.data2.dataset2.DatasetFramework;
import com.continuuity.data2.transaction.Transaction;
import com.continuuity.data2.transaction.inmemory.InMemoryTransactionManager;
import com.continuuity.explore.client.ExploreClient;
import com.continuuity.explore.client.InternalAsyncExploreClient;
import com.continuuity.explore.guice.ExploreRuntimeModule;
import com.continuuity.gateway.auth.AuthModule;
import com.continuuity.metrics.guice.MetricsClientRuntimeModule;
import com.google.common.collect.ImmutableList;
import com.google.common.collect.Lists;
import com.google.inject.Guice;
import com.google.inject.Injector;
import com.google.inject.Module;
import org.apache.hadoop.conf.Configuration;
import org.junit.AfterClass;
import org.junit.Assert;
import org.junit.BeforeClass;
import org.junit.Test;

import java.io.File;
import java.util.List;

/**
 * Test deployment behavior when explore module is disabled.
 */
public class ExploreDisabledTest {
  private static InMemoryTransactionManager transactionManager;
  private static DatasetFramework datasetFramework;
  private static DatasetService datasetService;

  @BeforeClass
  public static void start() throws Exception {
    Injector injector = Guice.createInjector(createInMemoryModules(CConfiguration.create(), new Configuration()));
    transactionManager = injector.getInstance(InMemoryTransactionManager.class);
    transactionManager.startAndWait();

    datasetService = injector.getInstance(DatasetService.class);
    datasetService.startAndWait();

<<<<<<< HEAD
    exploreClient = injector.getInstance(InternalAsyncExploreClient.class);
=======
    ExploreClient exploreClient = injector.getInstance(AsyncExploreClient.class);
>>>>>>> e49fb892
    Assert.assertFalse(exploreClient.isAvailable());

    datasetFramework = injector.getInstance(DatasetFramework.class);
  }

  @AfterClass
  public static void stop() throws Exception {
<<<<<<< HEAD
=======
    datasetService.stopAndWait();
>>>>>>> e49fb892
    transactionManager.stopAndWait();
  }

  @Test
  public void testDeployRecordScannable() throws Exception {
    // Try to deploy a dataset that is not record scannable, when explore is enabled.
    // This should be processed with no exception being thrown
    datasetFramework.addModule("module1", new KeyStructValueTableDefinition.KeyStructValueTableModule());

    // Performing admin operations to create dataset instance
    datasetFramework.addInstance("keyStructValueTable", "table1", DatasetProperties.EMPTY);

    Transaction tx1 = transactionManager.startShort(100);

    // Accessing dataset instance to perform data operations
    KeyStructValueTableDefinition.KeyStructValueTable table = datasetFramework.getDataset("table1", null);
    Assert.assertNotNull(table);
    table.startTx(tx1);

    KeyStructValueTableDefinition.KeyValue.Value value1 =
        new KeyStructValueTableDefinition.KeyValue.Value("first", Lists.newArrayList(1, 2, 3, 4, 5));
    KeyStructValueTableDefinition.KeyValue.Value value2 =
        new KeyStructValueTableDefinition.KeyValue.Value("two", Lists.newArrayList(10, 11, 12, 13, 14));
    table.put("1", value1);
    table.put("2", value2);
    Assert.assertEquals(value1, table.get("1"));

    Assert.assertTrue(table.commitTx());

    transactionManager.canCommit(tx1, table.getTxChanges());
    transactionManager.commit(tx1);

    table.postTxCommit();

    Transaction tx2 = transactionManager.startShort(100);
    table.startTx(tx2);

    Assert.assertEquals(value1, table.get("1"));

<<<<<<< HEAD
    datasetFramework.deleteInstance("my_table");
    datasetFramework.deleteModule("keyStructValue");
=======
    datasetFramework.deleteInstance("table1");
    datasetFramework.deleteModule("module1");
>>>>>>> e49fb892
  }

  @Test
  public void testDeployNotRecordScannable() throws Exception {
    // Try to deploy a dataset that is not record scannable, when explore is enabled.
    // This should be processed with no exceptionbeing thrown
    datasetFramework.addModule("module2", new NotRecordScannableTableDefinition.NotRecordScannableTableModule());

    // Performing admin operations to create dataset instance
    datasetFramework.addInstance("NotRecordScannableTableDef", "table2", DatasetProperties.EMPTY);

    Transaction tx1 = transactionManager.startShort(100);

    // Accessing dataset instance to perform data operations
    NotRecordScannableTableDefinition.KeyValueTable table = datasetFramework.getDataset("table2", null);
    Assert.assertNotNull(table);
    table.startTx(tx1);

    table.write("key1", "value1");
    table.write("key2", "value2");
    Assert.assertEquals("value1", new String(table.read("key1")));

    Assert.assertTrue(table.commitTx());

    transactionManager.canCommit(tx1, table.getTxChanges());
    transactionManager.commit(tx1);

    table.postTxCommit();

    Transaction tx2 = transactionManager.startShort(100);
    table.startTx(tx2);

    Assert.assertEquals("value1", new String(table.read("key1")));

    datasetFramework.deleteInstance("table2");
    datasetFramework.deleteModule("module2");
  }

  private static List<Module> createInMemoryModules(CConfiguration configuration, Configuration hConf) {
    configuration.set(Constants.CFG_DATA_INMEMORY_PERSISTENCE, Constants.InMemoryPersistenceType.MEMORY.name());
    configuration.setBoolean(Constants.Explore.CFG_EXPLORE_ENABLED, false);
    configuration.set(Constants.Explore.CFG_LOCAL_DATA_DIR,
                      new File(System.getProperty("java.io.tmpdir"), "hive").getAbsolutePath());

    return ImmutableList.of(
        new ConfigModule(configuration, hConf),
        new IOModule(),
        new DiscoveryRuntimeModule().getInMemoryModules(),
        new LocationRuntimeModule().getInMemoryModules(),
        new DataSetServiceModules().getInMemoryModule(),
        new DataFabricModules().getInMemoryModules(),
        new MetricsClientRuntimeModule().getInMemoryModules(),
        new AuthModule(),
        new ExploreRuntimeModule().getInMemoryModules()
    );
  }
}<|MERGE_RESOLUTION|>--- conflicted
+++ resolved
@@ -49,11 +49,7 @@
     datasetService = injector.getInstance(DatasetService.class);
     datasetService.startAndWait();
 
-<<<<<<< HEAD
-    exploreClient = injector.getInstance(InternalAsyncExploreClient.class);
-=======
-    ExploreClient exploreClient = injector.getInstance(AsyncExploreClient.class);
->>>>>>> e49fb892
+    ExploreClient exploreClient = injector.getInstance(InternalAsyncExploreClient.class);
     Assert.assertFalse(exploreClient.isAvailable());
 
     datasetFramework = injector.getInstance(DatasetFramework.class);
@@ -61,10 +57,7 @@
 
   @AfterClass
   public static void stop() throws Exception {
-<<<<<<< HEAD
-=======
     datasetService.stopAndWait();
->>>>>>> e49fb892
     transactionManager.stopAndWait();
   }
 
@@ -104,13 +97,8 @@
 
     Assert.assertEquals(value1, table.get("1"));
 
-<<<<<<< HEAD
-    datasetFramework.deleteInstance("my_table");
-    datasetFramework.deleteModule("keyStructValue");
-=======
     datasetFramework.deleteInstance("table1");
     datasetFramework.deleteModule("module1");
->>>>>>> e49fb892
   }
 
   @Test
