package com.continuuity.gateway;

import com.continuuity.common.conf.CConfiguration;
import com.continuuity.common.metrics.CMetrics;
import com.continuuity.common.metrics.MetricType;
import com.continuuity.gateway.auth.GatewayAuthenticator;
import com.continuuity.metadata.MetadataService;
import com.continuuity.weave.discovery.DiscoveryServiceClient;

/**
 * This is the base class for all the gateway's modules. Regardless of the type
 * of the connector, each connector must have a name, a method to configure it,
 * and a method to start and stop it.
 * <p/>
 * Upon start-up, the gateway loads, initializes and starts each connector as
 * follows:
 * <ol>
 * <li>Instantiate the connector using the default constructor.</li>
 * <li>Set the name of the connector via connector.setName().</li>
 * <li>Configure the connector by calling connector.configure().</li>
 * <li>Connector-type specific initialization (such as, setConsumer() for a
 * collector).</li>
 * <li>Start the connector via connector.start()</li>
 * <li>...</li>
 * <li>Stop the connector via connector.stop()</li>
 * </ol>
 */
public abstract class Connector {

  /**
   * The name of this connector, it must be unique.
   */
  private String name;

  /**
   * The metrics qualifier to be used for this connector.
   */
  private String metricsQualifier;

  /**
   * This is our configuration.
   */
  private CConfiguration myConfiguration;

  /**
   * This will be used to collect connector metrics.
   */
  private CMetrics metrics = new CMetrics(MetricType.System);

  /**
   * This is for discovery service.
   */
  private DiscoveryServiceClient discoveryServiceClient;

<<<<<<< HEAD
  /**
   * This will be used for zookeeper client discovery by all connectors.
   */
  private ServiceDiscovery serviceDiscovery;
=======
//  /**
//   * This will be used for zookeeper client discovery by all connectors
//   */
//  private ServiceDiscovery serviceDiscovery;
>>>>>>> 9f6f417e

  /**
   * Authenticates requests to this connector.
   */
  private GatewayAuthenticator authenticator;

  /**
   * The meta data service.
   */
  private MetadataService mds;

  /**
   * Retrieve the metrics client of the connector.
   */
  public CMetrics getMetricsClient() {
    return this.metrics;
  }

  /**
   * Configure this connector.
   *
   * @param configuration The configuration
   */

  public void configure(CConfiguration configuration) throws Exception {
    this.myConfiguration = configuration;
  }

  /**
   * Get this connector's configuration.
   *
   * @return the configuration
   */
  public CConfiguration getConfiguration() {
    return this.myConfiguration;
  }

  /**
   * Set the name of this connector.
   *
   * @param name The name to be set. It must be unique.
   */
  public void setName(String name) {
    this.name = name;
    this.metricsQualifier = Constants.GATEWAY_PREFIX + name;
  }

  /**
   * Get the name of this connector.
   *
   * @return the name of the connector
   */
  public String getName() {
    return this.name;
  }

  /**
   * Get the metrics qualifier for this connector (gateway.connector.name).
   *
   * @return the metrics qualifier
   */
  public String getMetricsQualifier() {
    return this.metricsQualifier;
  }

  void setDiscoveryServiceClient(DiscoveryServiceClient client) {
    discoveryServiceClient = client;
  }

  public DiscoveryServiceClient getDiscoveryServiceClient() {
    return discoveryServiceClient;
  }

  /**
<<<<<<< HEAD
   * Set the service discovery client, should only be called by Gateway main.
   *
   * @param discovery the discovery client to use
   */
  @Deprecated
  void setServiceDiscovery(ServiceDiscovery discovery) {
    this.serviceDiscovery = discovery;
  }

  /**
   * Get the service discovery client of this connector, to be called by
   * implementing subclasses.
   */
  @Deprecated
  public ServiceDiscovery getServiceDiscovery() {
    return serviceDiscovery;
  }

  /**
=======
>>>>>>> 9f6f417e
   * Sets the authenticator to be used for all requests to this connector.
   *
   * @param authenticator the authenticator to use for requests
   */
  public void setAuthenticator(GatewayAuthenticator authenticator) {
    this.authenticator = authenticator;
  }

  /**
   * Returns the authenticator to be used for all requests to this connector.
   *
   * @return authenticator to use for requests
   */
  public GatewayAuthenticator getAuthenticator() {
    return this.authenticator;
  }

  /**
   * Set the meta data service for this collector.
   *
   * @param service the metadata servrice to use
   */
  public void setMetadataService(MetadataService service) {
    this.mds = service;
  }

  public MetadataService getMetadataService() {
    return this.mds;
  }

  /**
   * Start this connector. After this, the connector is assumed to be fully
   * operational.
   *
   * @throws Exception if any exception occurs during start up
   */
  public abstract void start() throws Exception;

  /**
   * Stop this connector. This should perform all necessary deinitialization,
   * such as closing files or sockets.
   *
   * @throws Exception if any exception occurs during stop
   */
  public abstract void stop() throws Exception;

  private GatewayMetrics gatewayMetrics;

  public void setGatewayMetrics(GatewayMetrics metrics) {
    this.gatewayMetrics = metrics;
  }

  public GatewayMetrics getGatewayMetrics() {
    return gatewayMetrics;
  }
}<|MERGE_RESOLUTION|>--- conflicted
+++ resolved
@@ -51,18 +51,6 @@
    * This is for discovery service.
    */
   private DiscoveryServiceClient discoveryServiceClient;
-
-<<<<<<< HEAD
-  /**
-   * This will be used for zookeeper client discovery by all connectors.
-   */
-  private ServiceDiscovery serviceDiscovery;
-=======
-//  /**
-//   * This will be used for zookeeper client discovery by all connectors
-//   */
-//  private ServiceDiscovery serviceDiscovery;
->>>>>>> 9f6f417e
 
   /**
    * Authenticates requests to this connector.
@@ -137,28 +125,6 @@
   }
 
   /**
-<<<<<<< HEAD
-   * Set the service discovery client, should only be called by Gateway main.
-   *
-   * @param discovery the discovery client to use
-   */
-  @Deprecated
-  void setServiceDiscovery(ServiceDiscovery discovery) {
-    this.serviceDiscovery = discovery;
-  }
-
-  /**
-   * Get the service discovery client of this connector, to be called by
-   * implementing subclasses.
-   */
-  @Deprecated
-  public ServiceDiscovery getServiceDiscovery() {
-    return serviceDiscovery;
-  }
-
-  /**
-=======
->>>>>>> 9f6f417e
    * Sets the authenticator to be used for all requests to this connector.
    *
    * @param authenticator the authenticator to use for requests
