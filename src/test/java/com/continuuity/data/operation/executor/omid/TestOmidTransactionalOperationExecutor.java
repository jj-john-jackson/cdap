/**
 * Copyright (C) 2012 Continuuity, Inc.
 */
package com.continuuity.data.operation.executor.omid;

import com.continuuity.api.data.OperationException;
import com.continuuity.api.data.OperationResult;
import com.continuuity.api.data.StatusCode;
import com.continuuity.data.operation.ClearFabric;
import com.continuuity.data.operation.CompareAndSwap;
import com.continuuity.data.operation.Delete;
import com.continuuity.data.operation.Increment;
import com.continuuity.data.operation.OpenTable;
import com.continuuity.data.operation.Operation;
import com.continuuity.data.operation.OperationContext;
import com.continuuity.data.operation.Read;
import com.continuuity.data.operation.ReadColumnRange;
import com.continuuity.data.operation.Write;
import com.continuuity.data.operation.WriteOperation;
import com.continuuity.data.operation.executor.Transaction;
import com.continuuity.data.operation.executor.TransactionException;
import com.continuuity.data.operation.executor.omid.OmidTransactionalOperationExecutor.WriteTransactionResult;
import com.continuuity.data.operation.executor.omid.memory.MemoryReadPointer;
import com.continuuity.data.operation.ttqueue.DequeueResult;
import com.continuuity.data.operation.ttqueue.QueueAck;
import com.continuuity.data.operation.ttqueue.QueueConfig;
import com.continuuity.data.operation.ttqueue.QueueConsumer;
import com.continuuity.data.operation.ttqueue.QueueDequeue;
import com.continuuity.data.operation.ttqueue.QueueEnqueue;
import com.continuuity.data.operation.ttqueue.QueuePartitioner.PartitionerType;
import com.google.common.collect.Lists;
import org.apache.hadoop.hbase.util.Bytes;
import org.junit.Assert;
import org.junit.Before;
import org.junit.Test;

import java.io.IOException;
import java.util.ArrayList;
import java.util.Arrays;
import java.util.Collections;
import java.util.List;
import java.util.Map;

import static org.junit.Assert.assertArrayEquals;
import static org.junit.Assert.assertEquals;
import static org.junit.Assert.assertFalse;
import static org.junit.Assert.assertNotNull;
import static org.junit.Assert.assertTrue;
import static org.junit.Assert.fail;

public abstract class TestOmidTransactionalOperationExecutor {

  private OmidTransactionalOperationExecutor executor;

  /** to get the singleton operation executor, always returns the same */
  protected abstract OmidTransactionalOperationExecutor getOmidExecutor();

  /** to support testing, return a new executor each time */
  // this would be needed to simulate multi-node opex, for instance to test
  // that a named table survives a shutdown and a new executor will open it
  // instead of recreating it, also for testing that multiple executors
  // will not create the same table multiple times
  // however, our data fabric modules return singletons.
  //protected abstract OmidTransactionalOperationExecutor getNewExecutor();

  static OperationContext context = OperationContext.DEFAULT;

  @Before
  public void initialize() {
    executor = getOmidExecutor();
  }

  @Test
  public void testSimple() throws Exception {

    byte [] key = Bytes.toBytes("keytestSimple");
    byte [] value = Bytes.toBytes("value");

    // start a transaction
    Transaction pointer = executor.startTransaction();

    // write to a key
    WriteTransactionResult txResult = executor.write(context, new Write(key, kvcol, value), pointer);
    assertTrue(txResult.success);
    executor.addToTransaction(pointer, txResult.undos);

    // read should see nothing
    assertTrue(executor.execute(context, new Read(key, kvcol)).isEmpty());

    // commit
    assertTrue(executor.commitTransaction(pointer).isSuccess());

    // read should see the write
    OperationResult<Map<byte [],byte[]>> readValue = executor.execute(context, new Read(key, kvcol));
    assertNotNull(readValue);
    assertFalse(readValue.isEmpty());
    assertArrayEquals(value, readValue.getValue().get(kvcol));
  }

  static final byte[] kvcol = Operation.KV_COL;

  @Test
  public void testClearFabric() throws Exception {
    OmidTransactionalOperationExecutor.DISABLE_QUEUE_PAYLOADS = true;
    byte [] dataKey = Bytes.toBytes("dataKey");
    byte [] queueKey = Bytes.toBytes("queue://queueKey");
    byte [] streamKey = Bytes.toBytes("stream://streamKey");

    QueueConfig config = new QueueConfig(PartitionerType.FIFO, true);
    QueueConsumer consumer = new QueueConsumer(0, 0, 1, config);

    // insert to all three types
    executor.commit(context, new Write(dataKey, kvcol, dataKey));
    executor.commit(context, new QueueEnqueue(queueKey, queueKey));
    executor.commit(context, new QueueEnqueue(streamKey, streamKey));

    // read data from all three types
    assertTrue(Bytes.equals(dataKey,
        executor.execute(context, new Read(dataKey, kvcol)).getValue().get(kvcol)));
    assertTrue(Bytes.equals(queueKey, executor.execute(context,
        new QueueDequeue(queueKey, consumer, config)).getValue()));
    assertTrue(Bytes.equals(streamKey, executor.execute(context,
        new QueueDequeue(streamKey, consumer, config)).getValue()));

    // clear data only
    executor.execute(context, new ClearFabric(ClearFabric.ToClear.DATA));

    // data is gone, queues still there
    assertTrue(executor.execute(context, new Read(dataKey, kvcol)).isEmpty());
    assertTrue(Bytes.equals(queueKey, executor.execute(context,
        new QueueDequeue(queueKey, consumer, config)).getValue()));
    assertTrue(Bytes.equals(streamKey, executor.execute(context,
        new QueueDequeue(streamKey, consumer, config)).getValue()));

    // clear queues and streams
    executor.execute(context, new ClearFabric(Arrays.asList(
        ClearFabric.ToClear.QUEUES, ClearFabric.ToClear.STREAMS)));

    // everything is gone
    assertTrue(executor.execute(context, new Read(dataKey, kvcol)).isEmpty());
    assertTrue(executor.execute(context,
        new QueueDequeue(queueKey, consumer, config)).isEmpty());
    assertTrue(executor.execute(context,
        new QueueDequeue(streamKey, consumer, config)).isEmpty());

    // insert data to all three again
    executor.commit(context, new Write(dataKey, kvcol, dataKey));
    executor.commit(context, new QueueEnqueue(queueKey, queueKey));
    executor.commit(context, new QueueEnqueue(streamKey, streamKey));

    // read data from all three types
    assertArrayEquals(dataKey,
        executor.execute(context, new Read(dataKey, kvcol)).getValue().get(kvcol));
    assertTrue(Bytes.equals(queueKey, executor.execute(context,
        new QueueDequeue(queueKey, consumer, config)).getValue()));
    assertTrue(Bytes.equals(streamKey, executor.execute(context,
        new QueueDequeue(streamKey, consumer, config)).getValue()));

    // wipe just the streams
    executor.execute(context, new ClearFabric(ClearFabric.ToClear.STREAMS));

    // streams gone, queues and data remain
    assertArrayEquals(dataKey,
        executor.execute(context, new Read(dataKey, kvcol)).getValue().get(kvcol));
    assertTrue(Bytes.equals(queueKey, executor.execute(context,
        new QueueDequeue(queueKey, consumer, config)).getValue()));
    assertTrue(executor.execute(context,
        new QueueDequeue(streamKey, consumer, config)).isEmpty());

    // wipe data and queues
    executor.execute(context, new ClearFabric(Arrays.asList(
        ClearFabric.ToClear.DATA, ClearFabric.ToClear.QUEUES)));

    // everything is gone
    assertTrue(executor.execute(context, new Read(dataKey, kvcol)).isEmpty());
    assertTrue(executor.execute(context,
        new QueueDequeue(queueKey, consumer, config)).isEmpty());
    assertTrue(executor.execute(context,
        new QueueDequeue(streamKey, consumer, config)).isEmpty());

    OmidTransactionalOperationExecutor.DISABLE_QUEUE_PAYLOADS = false;
  }

  @Test
  public void testOverlappingConcurrentWrites() throws Exception {

    byte [] key = Bytes.toBytes("keytestOverlappingConcurrentWrites");
    byte [] valueOne = Bytes.toBytes("value1");
    byte [] valueTwo = Bytes.toBytes("value2");

    // start tx one
    Transaction pointerOne = executor.startTransaction();
    // System.out.println("Started transaction one : " + pointerOne);

    // write value one
    WriteTransactionResult txResult1 =
      executor.write(context, new Write(key, kvcol, valueOne), pointerOne);
    assertTrue(txResult1.success);
    executor.addToTransaction(pointerOne, txResult1.undos);

    // read should see nothing
    assertTrue(executor.execute(context, new Read(key, kvcol)).isEmpty());

    // start tx two
    Transaction pointerTwo = executor.startTransaction();
    // System.out.println("Started transaction two : " + pointerTwo);
    assertTrue(pointerTwo.getTransactionId() > pointerOne.getTransactionId());

    // write value two
    WriteTransactionResult txResult2 =
      executor.write(context, new Write(key, kvcol, valueTwo), pointerTwo);
    executor.addToTransaction(pointerTwo, txResult2.undos);

    // read should see nothing
    assertTrue(executor.execute(context, new Read(key, kvcol)).isEmpty());

    // commit tx two, should succeed
    assertTrue(executor.commitTransaction(pointerTwo).isSuccess());

    // even though tx one not committed, we can see two already
    OperationResult<Map<byte[],byte[]>> readValue = executor.execute(context, new Read(key, kvcol));
    assertNotNull(readValue);
    assertFalse(readValue.isEmpty());
    assertArrayEquals(valueTwo, readValue.getValue().get(kvcol));

    // commit tx one, should fail
    assertFalse(executor.commitTransaction(pointerOne).isSuccess());

    // should still see two
    readValue = executor.execute(context, new Read(key, kvcol));
    assertNotNull(readValue);
    assertFalse(readValue.isEmpty());
    assertArrayEquals(valueTwo, readValue.getValue().get(kvcol));
  }

  @Test
  public void testClosedTransactionsThrowExceptions() throws Exception {

    byte [] key = Bytes.toBytes("testClosedTransactionsThrowExceptions");

    // start txwOne
    Transaction pointerOne = executor.startTransaction();
    //System.out.println("Started transaction txwOne : " + pointerOne);

    // write and commit
    WriteTransactionResult txResult =
      executor.write(context, new Write(key, kvcol, Bytes.toBytes(1)), pointerOne);
    assertTrue(txResult.success);
    executor.addToTransaction(pointerOne, txResult.undos);
    assertTrue(executor.commitTransaction(pointerOne).isSuccess());

    // trying to commit this tx again should throw exception
    try {
      executor.commitTransaction(pointerOne);
      fail("Committing with committed transaction should throw exception");
    } catch (TransactionException te) {
      // correct
    }

    // read should see value 1
    assertArrayEquals(Bytes.toBytes(1),
        executor.execute(context, new Read(key, kvcol)).getValue().get(kvcol));
  }

  @Test
  public void testOverlappingConcurrentReadersAndWriters() throws Exception {

    byte [] key = Bytes.toBytes("testOverlappingConcurrentReadersAndWriters");

    // start txwOne
    Transaction pointerWOne = executor.startTransaction();
    // System.out.println("Started transaction txwOne : " + pointerWOne);

    // write 1
    WriteTransactionResult txResultW1 =
      executor.write(context, new Write(key, kvcol, Bytes.toBytes(1)), pointerWOne);
    assertTrue(txResultW1.success);
    executor.addToTransaction(pointerWOne, txResultW1.undos);

    // read should see nothing
    assertTrue(executor.execute(context, new Read(key, kvcol)).isEmpty());

    // commit write 1
    assertTrue(executor.commitTransaction(pointerWOne).isSuccess());

    // read sees 1
    assertArrayEquals(Bytes.toBytes(1),
        executor.execute(context, new Read(key, kvcol)).getValue().get(kvcol));

    // open long-running read
    Transaction pointerReadOne = executor.startTransaction();

    // write 2 and commit immediately
    Transaction pointerWTwo = executor.startTransaction();
    // System.out.println("Started transaction txwTwo : " + pointerWTwo);
    WriteTransactionResult txResultW2 =
      executor.write(context, new Write(key, kvcol, Bytes.toBytes(2)), pointerWTwo);
    assertTrue(txResultW2.success);
    executor.addToTransaction(pointerWTwo, txResultW2.undos);
    assertTrue(executor.commitTransaction(pointerWTwo).isSuccess());

    // read sees 2
    OperationResult<Map<byte[],byte[]>> value = executor.execute(context, new Read(key, kvcol));
    assertNotNull(value);
    assertFalse(value.isEmpty());
    assertArrayEquals(Bytes.toBytes(2), value.getValue().get(kvcol));

    // open long-running read
    Transaction pointerReadTwo = executor.startTransaction();

    // write 3 with one transaction but don't commit
    Transaction pointerWThree = executor.startTransaction();
    // System.out.println("Started transaction txwThree : " + pointerWThree);
    WriteTransactionResult txResultW3 =
      executor.write(context, new Write(key, kvcol, Bytes.toBytes(3)), pointerWThree);
    assertTrue(txResultW3.success);
    executor.addToTransaction(pointerWThree, txResultW3.undos);

    // write 4 with another transaction and also don't commit
    Transaction pointerWFour = executor.startTransaction();
    // System.out.println("Started transaction txwFour : " + pointerWFour);
    WriteTransactionResult txResultW4 =
      executor.write(context, new Write(key, kvcol, Bytes.toBytes(4)), pointerWFour);
    assertTrue(txResultW4.success);
    executor.addToTransaction(pointerWFour, txResultW4.undos);

    // read sees 2 still
    assertArrayEquals(Bytes.toBytes(2),
        executor.execute(context, new Read(key, kvcol)).getValue().get(kvcol));

    // commit 4, should be successful
    assertTrue(executor.commitTransaction(pointerWFour).isSuccess());

    // read sees 4
    assertArrayEquals(Bytes.toBytes(4),
        executor.execute(context, new Read(key,kvcol)).getValue().get(kvcol));

    // commit 3, should fail
    assertFalse(executor.commitTransaction(pointerWThree).isSuccess());

    // read still sees 4
    assertArrayEquals(Bytes.toBytes(4),
        executor.execute(context, new Read(key,kvcol)).getValue().get(kvcol));

    // now read with long-running read 1, should see value = 1
    assertArrayEquals(Bytes.toBytes(1),
        executor.execute(context, pointerReadOne, new Read(key, kvcol))
            .getValue().get(kvcol));

    // now do the same thing but in reverse order of conflict

    // write 5 with one transaction but don't commit
    Transaction pointerWFive = executor.startTransaction();
    // System.out.println("Started transaction txwFive : " + pointerWFive);
    WriteTransactionResult txResultW5 =
      executor.write(context, new Write(key, kvcol, Bytes.toBytes(5)), pointerWFive);
    assertTrue(txResultW5.success);
    executor.addToTransaction(pointerWFive, txResultW5.undos);

    // write 6 with another transaction and also don't commit
    Transaction pointerWSix = executor.startTransaction();
    // System.out.println("Started transaction txwSix : " + pointerWSix);
    WriteTransactionResult txResultW6 =
      executor.write(context, new Write(key, kvcol, Bytes.toBytes(6)), pointerWSix);
    assertTrue(txResultW6.success);
    executor.addToTransaction(pointerWSix, txResultW6.undos);

    // read sees 4 still
    assertArrayEquals(Bytes.toBytes(4),
        executor.execute(context, new Read(key,kvcol)).getValue().get(kvcol));

    // long running reads should still see their respective values
    assertArrayEquals(Bytes.toBytes(1), executor.execute(context, pointerReadOne, new Read(key,
                                                                                           kvcol)).getValue().get
      (kvcol));
    assertArrayEquals(Bytes.toBytes(2),
        executor.execute(context, pointerReadTwo, new Read(key, kvcol)).getValue().get(kvcol));

    // commit 5, should be successful
    assertTrue(executor.commitTransaction(pointerWFive).isSuccess());

    // read sees 5
    assertArrayEquals(Bytes.toBytes(5),
        executor.execute(context, new Read(key,kvcol)).getValue().get(kvcol));

    // long running reads should still see their respective values
    assertArrayEquals(Bytes.toBytes(1),
        executor.execute(context, pointerReadOne, new Read(key, kvcol)).getValue().get(kvcol));
    assertArrayEquals(Bytes.toBytes(2),
        executor.execute(context, pointerReadTwo, new Read(key, kvcol)).getValue().get(kvcol));

    // commit 6, should fail
    assertFalse(executor.commitTransaction(pointerWSix).isSuccess());

    // read still sees 5
    assertArrayEquals(Bytes.toBytes(5),
        executor.execute(context, new Read(key,kvcol)).getValue().get(kvcol));

    // long running reads should still see their respective values
    assertArrayEquals(Bytes.toBytes(1),
        executor.execute(context, pointerReadOne, new Read(key, kvcol)).getValue().get(kvcol));
    assertArrayEquals(Bytes.toBytes(2),
        executor.execute(context, pointerReadTwo, new Read(key, kvcol)).getValue().get(kvcol));
  }


  @Test
  public void testAbortedOperationsWithQueueAck() throws Exception {
    OmidTransactionalOperationExecutor.DISABLE_QUEUE_PAYLOADS = true;

    byte [] key = Bytes.toBytes("testAbortedAck");
    byte [] queueName = Bytes.toBytes("testAbortedAckQueue");

    // EnqueuePayload something
    executor.commit(context, batch(new QueueEnqueue(queueName, queueName)));

    // DequeuePayload it
    QueueConfig config = new QueueConfig(PartitionerType.FIFO, true);
    QueueConsumer consumer = new QueueConsumer(0, 0, 1, config);
    DequeueResult dequeueResult = executor.execute(context, new QueueDequeue(queueName, consumer, config));
    assertTrue(dequeueResult.isSuccess());

    // Start our ack operation
    Transaction ackPointer = executor.startTransaction();

    // Start a fake operation that will just conflict with our key
    Transaction fakePointer = executor.startTransaction();
    Undo fakeUndo = new UndoWrite(null, key, new byte[][] { new byte[] {'a' } } );
    executor.addToTransaction(fakePointer, Collections.singletonList(fakeUndo));

    // Commit fake operation successfully
    assertTrue(executor.commitTransaction(fakePointer).isSuccess());

    // Increment a counter and add our ack
    List<WriteOperation> writes = new ArrayList<WriteOperation>(2);
    writes.add(new Increment(key, kvcol, 3));
    writes.add(new QueueAck(queueName,
        dequeueResult.getEntryPointer(), consumer));

    // execute & commit should return failure
    try {
      executor.commit(context, ackPointer, writes);
      fail("expecting OperationException");
    } catch (OperationException e) {
      // expected
    }

    // Should still be able to dequeue
    dequeueResult = executor.execute(context,
        new QueueDequeue(queueName, consumer, config));
    // THIS FAILS IF ACK NOT REALLY ROLLED BACK!
    assertTrue(dequeueResult.isSuccess());


    // Start new ack operation
    ackPointer = executor.startTransaction();

    // Same increment and ack
    writes = new ArrayList<WriteOperation>(2);
    writes.add(new Increment(key, kvcol, 5));
    writes.add(new QueueAck(queueName,
        dequeueResult.getEntryPointer(), consumer));

    // Execute should succeed
    executor.commit(context, ackPointer, writes);


    // DequeuePayload should now return empty
    dequeueResult = executor.execute(context,
        new QueueDequeue(queueName, consumer, config));
    assertTrue(dequeueResult.isEmpty());

    // Incremented value should be 5
    // Mario, look at this one!
    assertEquals(5L, Bytes.toLong(
        executor.execute(context, new Read(key,kvcol)).getValue().get(kvcol)));

    OmidTransactionalOperationExecutor.DISABLE_QUEUE_PAYLOADS = false;
  }

  @Test
  public void testDeletesCanBeTransacted() throws Exception {

    byte [] key = Bytes.toBytes("testDeletesCanBeTransacted");
    byte [] valueOne = Bytes.toBytes("valueOne");
    byte [] valueTwo = Bytes.toBytes("valueTwo");

    Transaction dirtyRead = new Transaction(1L, MemoryReadPointer.DIRTY_READ);

    List<WriteOperation> ops = new ArrayList<WriteOperation>();
    Delete delete = new Delete(key, kvcol);
    ops.add(delete);

    // Executing in a batch should succeed
    executor.commit(context, ops);

    // Executing singly should also succeed
    executor.commit(context, delete);

    // start tx one
    Transaction pointerOne = executor.startTransaction();
    // System.out.println("Started transaction one : " + pointerOne);

    // write value one
    WriteTransactionResult txResultOne =
      executor.write(context, new Write(key, kvcol, valueOne), pointerOne);
    assertTrue(txResultOne.success);
    executor.addToTransaction(pointerOne, txResultOne.undos);

    // read should see nothing
    assertTrue(executor.execute(context, new Read(key, kvcol)).isEmpty());

    // commit
    assertTrue(executor.commitTransaction(pointerOne).isSuccess());

    // dirty read should see it
    assertArrayEquals(valueOne, executor.execute(context, dirtyRead, new Read(key, kvcol)).getValue().get(kvcol));

    // start tx two
    Transaction pointerTwo = executor.startTransaction();
    // System.out.println("Started transaction two : " + pointerTwo);

    // delete value one
    WriteTransactionResult txResultTwo =
      executor.write(context, new Delete(key, kvcol), pointerTwo);
    assertTrue(txResultTwo.success);
    executor.addToTransaction(pointerTwo, txResultTwo.undos);

    // clean read should see it still
    assertArrayEquals(valueOne, executor.execute(context, new Read(key,kvcol)).getValue().get(kvcol));

    // dirty read should NOT see it
    assertTrue(executor.execute(context, dirtyRead, new Read(key, kvcol)).isEmpty());

    // commit it
    assertTrue(executor.commitTransaction(pointerTwo).isSuccess());

    // clean read will not see it now
    assertTrue(executor.execute(context, new Read(key, kvcol)).isEmpty());

    // write value two
    executor.commit(context, new Write(key, kvcol, valueTwo));

    // clean read sees it
    assertArrayEquals(valueTwo, executor.execute(context, new Read(key,kvcol)).getValue().get(kvcol));

    // dirty read sees it
    assertArrayEquals(valueTwo, executor.execute(context, dirtyRead, new Read(key, kvcol)).getValue().get(kvcol));

    // start tx three
    Transaction pointerThree = executor.startTransaction();
    // System.out.println("Started transaction three : " + pointerThree);

    // start and commit a fake transaction which will overlap
    Transaction pointerFour = executor.startTransaction();
    Undo fakeUndo = new UndoWrite(null, key, new byte[][] { new byte[] {'a' } } );
    executor.addToTransaction(pointerFour, Collections.singletonList(fakeUndo));
    assertTrue(executor.commitTransaction(pointerFour).isSuccess());

    // commit the real transaction with a delete, should be aborted
    try {
      executor.commit(context, pointerThree, batch(new Delete(key, kvcol)));
      fail("expecting OperationException");
    } catch (OperationException e) {
      // verify aborted
    }

    // verify clean and dirty reads still see the value (it was undeleted)
    assertArrayEquals(valueTwo, executor.execute(context, new Read(key,kvcol)).getValue().get(kvcol));
    assertArrayEquals(valueTwo, executor.execute(context, dirtyRead, new Read(key, kvcol)).getValue().get(kvcol));
  }

<<<<<<< HEAD
  @Test
  public void testIncrementPassThru() throws Exception {

    byte [] key = Bytes.toBytes("testIncrementPassThru");

    byte [] columnOne = Bytes.toBytes("colOne");
    byte [] columnTwo = Bytes.toBytes("colTwo");

    byte [] queueOne = Bytes.toBytes("qOne");
    byte [] queueTwo = Bytes.toBytes("qTwo");

    byte [] queueOneData = Bytes.toBytes("queueOneData");
    byte [] queueTwoData = Bytes.toBytes("queueTwoData");

    // Generate a list of write operations that contain two increments and
    // two enqueue operations, one points to one operation, the other points to
    // both operations

    // Increment one (will tie to field "one/ONE" of first and second enqueues)
    Increment incrementOne = new Increment(key, columnOne, 1);

    // Increment two (will tie to field "two" of first enqueue)
    Increment incrementTwo = new Increment(key, columnTwo, 2);

    // Generate first enqueue payload tied to both increments
    Map<String,Long> enqueueOneMap = new TreeMap<String,Long>();
    enqueueOneMap.put("one", incrementOne.getId());
    enqueueOneMap.put("two", incrementTwo.getId());

    // Make the first enqueue operation using an enqueue payload with the map
    QueueEnqueue enqueueOne = new QueueEnqueue(queueOne,
        EnqueuePayload.write(enqueueOneMap, queueOneData));

    // Generate second enqueue payload tied to the first increment
    Map<String,Long> enqueueTwoMap = new TreeMap<String,Long>();
    enqueueTwoMap.put("ONE", incrementOne.getId());

    // Make the second enqueue operation using an enqueue payload with the map
    QueueEnqueue enqueueTwo = new QueueEnqueue(queueTwo,
        EnqueuePayload.write(enqueueTwoMap, queueTwoData));

    // Make a batch of operations, putting enqueues first knowing that these
    // must be reordered to after the increment operations
    List<WriteOperation> batch = new ArrayList<WriteOperation>(4);
    batch.add(enqueueOne);
    batch.add(enqueueTwo);
    batch.add(incrementOne);
    batch.add(incrementTwo);

    // Execute the batch!
    executor.commit(context, batch);

    // Dequeueing from these queues should yield the post increment values
    QueueConfig config = new QueueConfig(PartitionerType.FIFO, false);
    QueueConsumer consumer = new QueueConsumer(0, 1, 1, config);

    // Dequeue from queue one, expect two fields, one=1 and two=2
    QueueDequeue dequeueOne = new QueueDequeue(queueOne, consumer, config);
    DequeueResult dequeueOneResult = executor.execute(context, dequeueOne);
    assertTrue(dequeueOneResult.isSuccess());
    assertFalse(dequeueOneResult.isEmpty());
    byte [] dequeueOneData = dequeueOneResult.getValue();
    DequeuePayload dequeueOnePayload = DequeuePayload.read(dequeueOneData);
    Map<String,Long> dequeueOneValues = dequeueOnePayload.getValues();
    assertEquals(2, dequeueOneValues.size());
    assertEquals(new Long(1), dequeueOneValues.get("one"));
    assertEquals(new Long(2), dequeueOneValues.get("two"));
    assertTrue(Bytes.equals(queueOneData,
        dequeueOnePayload.getSerializedTuple()));

    // Dequeue from queue two, expect one field, ONE=1
    QueueDequeue dequeueTwo = new QueueDequeue(queueTwo, consumer, config);
    DequeueResult dequeueTwoResult = executor.execute(context, dequeueTwo);
    assertTrue(dequeueTwoResult.isSuccess());
    assertFalse(dequeueTwoResult.isEmpty());
    byte [] dequeueTwoData = dequeueTwoResult.getValue();
    DequeuePayload dequeueTwoPayload = DequeuePayload.read(dequeueTwoData);
    Map<String,Long> dequeueTwoValues = dequeueTwoPayload.getValues();
    assertEquals(1, dequeueTwoValues.size());
    assertEquals(new Long(1), dequeueTwoValues.get("ONE"));
    assertTrue(Bytes.equals(queueTwoData,
        dequeueTwoPayload.getSerializedTuple()));
  }

=======
>>>>>>> 5d95899c
  private static List<WriteOperation> batch(WriteOperation ... ops) {
    return Arrays.asList(ops);
  }

  // test table operations on default and named tables: write, read,
  // readkey, readcolumnrange, increment, delete, compareandswap
  @Test
  public void testNamedTableOperations() throws OperationException {
    testNamedTableOperations(null);
    testNamedTableOperations("tableA");
    testNamedTableOperations("tableB");
  }

  private void testNamedTableOperations(String table)
      throws OperationException {

    // clear the fabric
    executor.execute(context, new ClearFabric(ClearFabric.ToClear.ALL));

    // open a table (only if name is not null)
    if (table != null) {
      executor.execute(context, new OpenTable(table));
    }

    // write a few columns
    final byte[] col1 = new byte[] { 1 };
    final byte[] col2 = new byte[] { 2 };
    final byte[] col3 = new byte[] { 3 };
    final byte[] col4 = Operation.KV_COL;
    final byte[] val1 = new byte[] { 'x' };
    final byte[] val2 = new byte[] { 'a' };
    final byte[] val3 = Bytes.toBytes(7L);
    final byte[] val4 = new byte[] { 'x', 'y', 'z'};
    final byte[] rowkey = new byte[] { 'r', 'o', 'w', '4', '2' };
    executor.commit(context, new Write(table, rowkey, new byte[][]{col1, col2, col3, col4}, new byte[][]{val1, val2,
      val3, val4}));

    {
    // read back with single column
    OperationResult<Map<byte[], byte[]>> result1 = executor.execute(context,
        new Read(table, rowkey, col1));
    Assert.assertFalse(result1.isEmpty());
    Assert.assertNotNull(result1.getValue());
    Assert.assertEquals(1, result1.getValue().size());
    Assert.assertArrayEquals(val1, result1.getValue().get(col1));
    }
    {
    // read back with multi column
    OperationResult<Map<byte[], byte[]>> result2 = executor.execute(context,
        new Read(table, rowkey, new byte[][] { col2, col3 }));
    Assert.assertFalse(result2.isEmpty());
    Assert.assertNotNull(result2.getValue());
    Assert.assertEquals(2, result2.getValue().size());
    Assert.assertArrayEquals(val2, result2.getValue().get(col2));
    Assert.assertArrayEquals(val3, result2.getValue().get(col3));
    }
    {
    // read back with read key
    OperationResult<Map<byte[],byte[]>> result3 =
        executor.execute(context, new Read(table, rowkey, kvcol));
    Assert.assertFalse(result3.isEmpty());
    Assert.assertArrayEquals(val4, result3.getValue().get(kvcol));
    }
    {
    // read back with column range
    OperationResult<Map<byte[], byte[]>> result4 = executor.execute(context,
        new ReadColumnRange(table, rowkey, col2, null));
    Assert.assertFalse(result4.isEmpty());
    Assert.assertNotNull(result4.getValue());
    Assert.assertEquals(3, result4.getValue().size());
    Assert.assertArrayEquals(val2, result4.getValue().get(col2));
    Assert.assertArrayEquals(val3, result4.getValue().get(col3));
    Assert.assertArrayEquals(val4, result4.getValue().get(col4));
    }
    // increment one column
    executor.increment(context, new Increment(table, rowkey, col3, 1L));
    {
    // read back with single column
    OperationResult<Map<byte[], byte[]>> result5 = executor.execute(context,
        new Read(table, rowkey, col3));
    Assert.assertFalse(result5.isEmpty());
    Assert.assertNotNull(result5.getValue());
    Assert.assertEquals(1, result5.getValue().size());
    Assert.assertArrayEquals(Bytes.toBytes(8L), result5.getValue().get(col3));
    }
    // delete one column
    executor.commit(context, new Delete(table, rowkey, col2));
    {
    // verify it's gone
    OperationResult<Map<byte[], byte[]>> result6 = executor.execute(context,
        new Read(table, rowkey, col2));
    Assert.assertTrue(result6.isEmpty());
    Assert.assertEquals(StatusCode.COLUMN_NOT_FOUND, result6.getStatus());
    }
    // compare-and-swap with success
    executor.commit(context, new CompareAndSwap(table, rowkey, col3, Bytes.toBytes(8L), Bytes.toBytes(3L)));
    {
    // verify value has changed
    OperationResult<Map<byte[], byte[]>> result7 = executor.execute(context,
        new Read(table, rowkey, col3));
    Assert.assertFalse(result7.isEmpty());
    Assert.assertNotNull(result7.getValue());
    Assert.assertEquals(1, result7.getValue().size());
    Assert.assertArrayEquals(Bytes.toBytes(3L), result7.getValue().get(col3));
    }
    // compare-and-swap and fail
    try {
      executor.commit(context, new CompareAndSwap(table, rowkey, col3, Bytes.toBytes(8L), Bytes.toBytes(17L)));
      fail("Write conflict exception expected.");
    } catch (OperationException e) {
      // expected write conflict
      if (e.getStatus() != StatusCode.WRITE_CONFLICT)
        throw e;
    }
    // verify value is still the same
    {
    OperationResult<Map<byte[], byte[]>> result8 = executor.execute(context,
        new Read(table, rowkey, col3));
    Assert.assertFalse(result8.isEmpty());
    Assert.assertNotNull(result8.getValue());
    Assert.assertEquals(1, result8.getValue().size());
    Assert.assertArrayEquals(Bytes.toBytes(3L), result8.getValue().get(col3));
    }
  }

  // test that transactions can be rolled back across tables
  @Test
  public void testTransactionsAcrossTables() throws OperationException {

    // some handy constants
    final String tableA= "tableA", tableB = "tableB";
    final byte[] rowX = "rowX".getBytes(), rowY = "rowY".getBytes(),
        rowZ = "rowZ".getBytes();
    final byte[] colX = "colX".getBytes(), colY = "colY".getBytes(),
        colZ = "colZ".getBytes();
    final byte[] valX = "valX".getBytes(), valX1 = "valX1".getBytes(),
        valZ = "valZ".getBytes(), val42 = Bytes.toBytes(42L);

    // open two tables
    executor.execute(context, new OpenTable(tableA));
    executor.execute(context, new OpenTable(tableB));

    // write to default and both tables
    executor.commit(context, new Write(rowX, colX, valX));
    executor.commit(context, new Write(tableA, rowY, colY, val42));
    executor.commit(context, new Write(tableB, rowZ, colZ, valZ));

    // verify the writes went through
    Assert.assertArrayEquals(valX, executor.execute(
        context, new Read(rowX, colX)).getValue().get(colX));
    Assert.assertArrayEquals(val42, executor.execute(
        context, new Read(tableA, rowY, colY)).getValue().get(colY));
    Assert.assertArrayEquals(valZ, executor.execute(
        context, new Read(tableB, rowZ, colZ)).getValue().get(colZ));

    // batch: write to default, increment one, delete from other, c-a-s fails
    List<WriteOperation> writes = Lists.newArrayList();
    writes.add(new Write(rowX, colX, valX1));
    writes.add(new Increment(tableA, rowY, colY, 1L));
    writes.add(new Delete(tableB, rowZ, colZ));
    writes.add(new CompareAndSwap(tableA, rowX, colX, valX, null));
    try {
      executor.commit(context, writes);
      fail("Expected compare-and-swap to fail batch.");
    } catch (OperationException e) {
      if (e.getStatus() != StatusCode.WRITE_CONFLICT)
        throw e; // only write confict is expected
    }

    // verify all was rolled back
    Assert.assertArrayEquals(valX, executor.execute(
        context, new Read(rowX, colX)).getValue().get(colX));
    Assert.assertArrayEquals(val42, executor.execute(
        context, new Read(tableA, rowY, colY)).getValue().get(colY));
    Assert.assertArrayEquals(valZ, executor.execute(
        context, new Read(tableB, rowZ, colZ)).getValue().get(colZ));
  }

  // TODO: test concurrent openTable()
  // how can we test that without opening lots of tables in different threads?

  // TODO: test openTable() works for existing table after shutdown
  // how can we test that if the opex is a singleton? Otherwise we could
  // open a new executor and verify that it finds the existing tables

  // test that repeatedly opening a table has no effect
  @Test
  public void testSubsequentOpenTable() throws OperationException {
    // some handy constants
    final String table = "the-table";
    final byte[] rowX = "rowX".getBytes(), colX = "colX".getBytes(),
        valX = "valX".getBytes(), valX1 = "valX1".getBytes();

    // open a table, and write to the table
    executor.execute(context, new OpenTable(table));
    executor.commit(context, new Write(table, rowX, colX, valX));

    // verify the write can be read
    OperationResult<Map<byte[], byte[]>> result = executor.execute(context, new Read(table, rowX, colX));
    Assert.assertFalse(result.isEmpty());
    Assert.assertArrayEquals(valX, result.getValue().get(colX));

    // open the table again
    executor.execute(context, new OpenTable(table));

    // verify it can still be read (if open resulted in a new table,
    // then it would be empty, and the read would fail)
    Assert.assertArrayEquals(valX, executor.execute(
        context, new Read(table, rowX, colX)).getValue().get(colX));

    // write to the table
    executor.commit(context, new Write(table, rowX, colX, valX1));
    Assert.assertArrayEquals(valX1, executor.execute(
        context, new Read(table, rowX, colX)).getValue().get(colX));

    // open a again and verify the write can still be read
    executor.execute(context, new OpenTable(table));
    Assert.assertArrayEquals(valX1, executor.execute(
        context, new Read(table, rowX, colX)).getValue().get(colX));
  }

  // test that different op contexts get different tables of same name
  // test that clear fabric deletes all tables for the context and none else
  @Test
  public void testTablesWithDifferentContexts() throws OperationException {
    // some handy constants
    final String table = "the-table";
    final byte[] rowX = "rowX".getBytes(),
        colX = "colX".getBytes(), colY = "colY".getBytes(),
        valX = "valX".getBytes(), valY = "valY".getBytes();

    // create two contexts
    OperationContext context1 = new OperationContext("account1");
    OperationContext context2 = new OperationContext("account2");

    // open a table with the same name for each context
    executor.execute(context1, new OpenTable(table));
    executor.execute(context2, new OpenTable(table));

    // write different values to each table
    executor.commit(context1, new Write(table, rowX, colX, valX));
    executor.commit(context2, new Write(table, rowX, colY, valY));

    // verify each context see its own writes
    Assert.assertArrayEquals(valX, executor.execute(
        context1, new Read(table, rowX, colX)).getValue().get(colX));
    Assert.assertArrayEquals(valY, executor.execute(
        context2, new Read(table, rowX, colY)).getValue().get(colY));

    // verify that each context can not see the others writes
    OperationResult<Map<byte[],byte[]>> result1 =
        executor.execute(context1, new Read(table, rowX, colY));
    OperationResult<Map<byte[],byte[]>> result2 =
        executor.execute(context2, new Read(table, rowX, colX));
    Assert.assertTrue(result1.isEmpty()
        || result1.getValue().get(colY) == null);
    Assert.assertTrue(result2.isEmpty()
        || result2.getValue().get(colX) == null);

    // clear the tables for one context
    executor.execute(context1, new ClearFabric(ClearFabric.ToClear.TABLES));

    // verify the table is gone for that context
    OperationResult<Map<byte[],byte[]>> result3 =
        executor.execute(context1, new Read(table, rowX, colX));
    Assert.assertTrue(result3.isEmpty()
        || result1.getValue().get(colX) == null);

    // verify the table for the other context is still there
    Assert.assertArrayEquals(valY, executor.execute(
        context2, new Read(table, rowX, colY)).getValue().get(colY));
  }

  // test that transactions work across calls
  @Test
  public void testMultiCallTransaction() throws OperationException {
    final String table = "tMCT";
    final byte[] a = "a".getBytes();
    final byte[] b = "b".getBytes();
    final byte[] c = "c".getBytes();
    final byte[] x = "x".getBytes();
    final byte[] col = "col".getBytes();
    final byte[] me = "me".getBytes();

    // start two transactions, one explicit, one by submitting a batch
    Transaction tx1 = executor.startTransaction(context);
    Transaction tx2 = executor.execute(context, null, batch(new Write(table, a, col, me)));
    // increment a counter with both transactions
    executor.execute(context, tx1, batch(new Increment(table, b, x, 1L)));
    executor.execute(context, tx2, batch(new Increment(table, c, x, 5L)));
    // fail the first transaction with a c-a-s
    try {
      executor.execute(context, tx1, batch(new CompareAndSwap(table, x, me, me)));
      fail("Compare-andswap should fail");
    } catch (OperationException e) {
      // expected
    }
    // commit the second transaction
    executor.commit(context, tx2);
    // verify the first transaction was rolled back
    Assert.assertTrue(executor.execute(context, new Read(table, b, x)).isEmpty());
    // verify the second transaction was commited
    Assert.assertArrayEquals(me, executor.execute(context, new Read(table, a, col)).getValue().get(col));
    Assert.assertEquals(5L, Bytes.toLong(executor.execute(context, new Read(table, c, x)).getValue().get(x)));
  }

  // test that conflict detection works across calls
  @Test
  public void testMultiCallConflictDetection() throws OperationException {
    final String table = "tMCCD";
    final byte[] a = {'a'};
    final byte[] b = {'b'};
    final byte[] x = {'x'};
    final byte[] y = {'y'};
    final byte[] one = {'1'};
    final byte[] two = {'2'};
    final byte[] three = {'3'};

    // write a value to row a with the first transaction
    Transaction tx1 = executor.startTransaction(context);
    executor.execute(context, tx1, batch(new Write(table, a, x, one)));
    // write row b with the second transaction
    Transaction tx2 = executor.startTransaction(context);
    executor.execute(context, tx2, batch(new Write(table, b, x, two)));
    // write to a different row x with the third transaction
    Transaction tx3 = executor.startTransaction(context);
    executor.execute(context, tx3, batch(new Write(table, x, y, one)));
    // write a value to row b with the first transaction
    executor.execute(context, tx1, batch(new Write(table, b, y, three)));
    // write to row a with with the third transaction
    executor.execute(context, tx3, batch(new Write(table, a, y, two)));
    // commit first transaction
    executor.commit(context, tx1);
    // commit second transaction - should fail because it conflict with row b
    try {
      executor.commit(context, tx2);
      fail("commit of tx2 should have failed dur to conflict on row b");
    } catch (OperationException e) {
      // expected
    }
    // commit third transaction - should fail because it conflicts with row a
    try {
      executor.commit(context, tx3);
      fail("commit of tx3 should have failed dur to conflict on row a");
    } catch (OperationException e) {
      // expected
    }
  }

  // test that read isolation works across calls
  @Test
  public void testMultiCallReadIsolation() throws OperationException {
    final String table = "tMCRI";
    final byte[] row = { 'r', 'o' };
    final byte[] col = { 'c', '1' };

    // start a transaction
    Transaction tx1 = executor.startTransaction(context);
    // set a row to 10
    executor.execute(context, tx1, batch(new Write(table, row, col, Bytes.toBytes(10L))));
    // increment the row in another transaction
    Transaction tx2 = executor.startTransaction(context);
    // TODO increment is currently broken in HBase (see Jira ENG-2126).
    // TODO For now, when testing HBase, perform a write, not an increment
    // TODO this must be removed as soon as HBase is fixed
    if (this instanceof TestHBaseOmidTransactionalOperationExecutor) {
      executor.execute(context, tx2, batch(new Write(table, row, col, Bytes.toBytes(11L))));
      // increment the row by 10 - must see its own write but not the other one -> 20
      long current = Bytes.toLong(executor.execute(context, tx1, new Read(table, row, col)).getValue().get(col));
      Assert.assertEquals(10L, current);
      executor.execute(context, tx1, batch(new Write(table, row, col, Bytes.toBytes(current + 10L))));
    } else {
      executor.execute(context, tx2, batch(new Increment(table, row, col, 1L)));
      // increment the row by 10 - must see its own write but not the other one -> 20
      executor.execute(context, tx1, batch(new Increment(table, row, col, 10L)));
    }
    // commit the transaction
    executor.commit(context, tx1);
    // verify the value is 20
    Assert.assertEquals(20L, Bytes.toLong(executor.execute(context, new Read(table, row, col)).getValue().get(col)));
    // commit the other transaction - fails
    try {
      executor.commit(context, tx2);
      fail("tx2 should have failed becauseof conflict with row " + new String(row));
    } catch (OperationException e) {
      // expected
    }
  }

  // test that reads are performed within transaction
  @Test
  public void testReadsWithinTransaction() throws OperationException {
    final String table = "tRWT";
    final byte[] f = {'f'};
    final byte[] g = {'g'};
    final byte[] x = {'x'};
    final byte[] one = {'1'};

    // start transaction
    Transaction tx = executor.startTransaction();
    // write a value in that tx
    executor.execute(context, tx, batch(new Write(table, f, x, one)));
    // read the value outside the tx -> null
    Assert.assertTrue(executor.execute(context, new Read(table, f, x)).isEmpty());
    // read the value inside the tx -> visible
    Assert.assertArrayEquals(one, executor.execute(context, tx, new Read(table, f, x)).getValue().get(x));
    // write another value outside the tx
    executor.commit(context, batch(new Write(table, g, x, one)));
    // read the value outside the tx -> visible
    Assert.assertArrayEquals(one, executor.execute(context, new Read(table, g, x)).getValue().get(x));
    // read the value inside the tx -> null
    Assert.assertTrue(executor.execute(context, tx, new Read(table, g, x)).isEmpty());
    // commit transaction
    executor.commit(context, tx);
  }

  // test that read results can be sent via queue
  @Test
  public void testReadThenEnqueueAndDeqeue() throws OperationException, IOException {
    final String table = "tRTEAD";
    final byte[] qname = "qRTEAD".getBytes();
    final byte[] f = {'f'};
    final byte[] g = {'g'};
    final byte[] x = {'x'};
    final byte[] one = Bytes.toBytes(1L);
    final byte[] eleven = Bytes.toBytes(11L);

    // start a transaction
    Transaction tx1 = executor.startTransaction(context);
    // write a value 1
    executor.execute(context, tx1, batch(new Write(table, f, x, one)));
    // increment the value by 10
    // TODO increment is currently broken in HBase (see Jira ENG-2126).
    // TODO For now, when testing HBase, perform a write, not an increment
    // TODO this must be removed as soon as HBase is fixed
    if (this instanceof TestHBaseOmidTransactionalOperationExecutor) {
      executor.execute(context, tx1, batch(new Write(table, f, x, eleven)));
    } else {
      executor.execute(context, tx1, batch(new Increment(table, f, x, 10L)));
    }
    // read the value back, should be 11
    byte[] value = executor.execute(context, tx1, new Read(table, f, x)).getValue().get(x);
    Assert.assertArrayEquals(eleven, value);
    // enqueue the value and commit
    executor.commit(context, tx1, batch(new QueueEnqueue(qname, value)));
    // dequeue
    DequeueResult deqres = executor.execute(
      context, new QueueDequeue(qname, new QueueConsumer(0, 0, 1, new QueueConfig(PartitionerType.FIFO, true)),
                                new QueueConfig(PartitionerType.FIFO, true)));
    // verify the value
    Assert.assertFalse(deqres.isEmpty());
    Assert.assertArrayEquals(value, deqres.getValue());
    // in a new transaction, write the dequeued value and ack the queue entry
    executor.commit(context, batch(new Write(table, g, x, value),
                                   new QueueAck(qname, deqres.getEntryPointer(),
                                                new QueueConsumer(0, 0, 1,
                                                                  new QueueConfig(PartitionerType.FIFO, true)))));
    // attempt to dequeue again, should be empty
    deqres = executor.execute(
      context, new QueueDequeue(qname, new QueueConsumer(0, 0, 1, new QueueConfig(PartitionerType.FIFO, true)),
                                new QueueConfig(PartitionerType.FIFO, true)));
    // verify the value
    Assert.assertTrue(deqres.isEmpty());
    // verify the write
    Assert.assertArrayEquals(value, executor.execute(context, new Read(table, g, x)).getValue().get(x));
  }

  // test increment with return value
  @Test
  public void testIncrementWithReturn() throws OperationException {
    final String table = "tIWR";
    final byte[] first = {'f','r'};
    final byte[] second = {'s','r'};
    final byte[] a = {'a'};
    final byte[] b = {'b'};
    final byte[] c = {'c'};
    final byte[][] ab = {a,b};
    final byte[][] abc = {a,b,c};

    // write two out of three columns
    executor.commit(context, new Write(table, first, ab, new byte[][]{Bytes.toBytes(1L), Bytes.toBytes(10L)}));

    // start a transaction
    Transaction tx1 = executor.startTransaction(context);
    // increment these columns within the transaction
    Map<byte[], Long> res = executor.
      increment(context, tx1, new Increment(table, first, abc, new long[]{1, 2, 55}));
    // verify return values
    Assert.assertFalse(res.isEmpty());
    Assert.assertEquals(new Long(2L), res.get(a));
    Assert.assertEquals(new Long(12L), res.get(b));
    Assert.assertEquals(new Long(55L), res.get(c));
    // write to a new row and commit transaction
    executor.commit(context, tx1, batch(new Write(table, second, abc, new byte[][] {
      Bytes.toBytes(res.get(a)), Bytes.toBytes(res.get(b)), Bytes.toBytes(res.get(c)) })));

    // increment new row in own tx
    res = executor.increment(context, new Increment(table, second, abc, new long[]{1, 3, 11}));
    // verify return values
    Assert.assertFalse(res.isEmpty());
    Assert.assertEquals(new Long(3L), res.get(a));
    Assert.assertEquals(new Long(15L), res.get(b));
    Assert.assertEquals(new Long(66L), res.get(c));

    // read back values as bytes in own tx
    OperationResult<Map<byte[], byte[]>> res1 = executor.execute(context, new Read(table, second, abc));
    // verify values again as bytes
    Assert.assertFalse(res.isEmpty());
    Assert.assertEquals(3L, Bytes.toLong(res1.getValue().get(a)));
    Assert.assertEquals(15L, Bytes.toLong(res1.getValue().get(b)));
    Assert.assertEquals(66L, Bytes.toLong(res1.getValue().get(c)));
  }

  // test that operation on different tables but with same key do not cause write conflict
  @Test
  public void testNoConflictsIfDifferentTables() throws OperationException {
    final String t2 = "tNCIDT2";
    final String t3 = "tNCIDT3";
    final byte[] a = {'a'};
    final byte[] b = {'b'};

    // start three transactions
    Transaction tx1 = executor.startTransaction(context);
    Transaction tx2 = executor.startTransaction(context);
    Transaction tx3 = executor.startTransaction(context);

    // all transactions write the same row to different tables, one uses default table
    executor.execute(context, tx1, batch(new Write(a, b, b)));
    executor.execute(context, tx2, batch(new Write(t2, a, b, b)));
    executor.execute(context, tx3, batch(new Write(t3, a, b, b)));

    // commit all transactions, none should fail
    executor.commit(context, tx1); // succeeds anyway
    executor.commit(context, tx2); // no conflict between named table and default table
    executor.commit(context, tx3); // no conflict between two named tables
  }
}<|MERGE_RESOLUTION|>--- conflicted
+++ resolved
@@ -570,93 +570,6 @@
     assertArrayEquals(valueTwo, executor.execute(context, dirtyRead, new Read(key, kvcol)).getValue().get(kvcol));
   }
 
-<<<<<<< HEAD
-  @Test
-  public void testIncrementPassThru() throws Exception {
-
-    byte [] key = Bytes.toBytes("testIncrementPassThru");
-
-    byte [] columnOne = Bytes.toBytes("colOne");
-    byte [] columnTwo = Bytes.toBytes("colTwo");
-
-    byte [] queueOne = Bytes.toBytes("qOne");
-    byte [] queueTwo = Bytes.toBytes("qTwo");
-
-    byte [] queueOneData = Bytes.toBytes("queueOneData");
-    byte [] queueTwoData = Bytes.toBytes("queueTwoData");
-
-    // Generate a list of write operations that contain two increments and
-    // two enqueue operations, one points to one operation, the other points to
-    // both operations
-
-    // Increment one (will tie to field "one/ONE" of first and second enqueues)
-    Increment incrementOne = new Increment(key, columnOne, 1);
-
-    // Increment two (will tie to field "two" of first enqueue)
-    Increment incrementTwo = new Increment(key, columnTwo, 2);
-
-    // Generate first enqueue payload tied to both increments
-    Map<String,Long> enqueueOneMap = new TreeMap<String,Long>();
-    enqueueOneMap.put("one", incrementOne.getId());
-    enqueueOneMap.put("two", incrementTwo.getId());
-
-    // Make the first enqueue operation using an enqueue payload with the map
-    QueueEnqueue enqueueOne = new QueueEnqueue(queueOne,
-        EnqueuePayload.write(enqueueOneMap, queueOneData));
-
-    // Generate second enqueue payload tied to the first increment
-    Map<String,Long> enqueueTwoMap = new TreeMap<String,Long>();
-    enqueueTwoMap.put("ONE", incrementOne.getId());
-
-    // Make the second enqueue operation using an enqueue payload with the map
-    QueueEnqueue enqueueTwo = new QueueEnqueue(queueTwo,
-        EnqueuePayload.write(enqueueTwoMap, queueTwoData));
-
-    // Make a batch of operations, putting enqueues first knowing that these
-    // must be reordered to after the increment operations
-    List<WriteOperation> batch = new ArrayList<WriteOperation>(4);
-    batch.add(enqueueOne);
-    batch.add(enqueueTwo);
-    batch.add(incrementOne);
-    batch.add(incrementTwo);
-
-    // Execute the batch!
-    executor.commit(context, batch);
-
-    // Dequeueing from these queues should yield the post increment values
-    QueueConfig config = new QueueConfig(PartitionerType.FIFO, false);
-    QueueConsumer consumer = new QueueConsumer(0, 1, 1, config);
-
-    // Dequeue from queue one, expect two fields, one=1 and two=2
-    QueueDequeue dequeueOne = new QueueDequeue(queueOne, consumer, config);
-    DequeueResult dequeueOneResult = executor.execute(context, dequeueOne);
-    assertTrue(dequeueOneResult.isSuccess());
-    assertFalse(dequeueOneResult.isEmpty());
-    byte [] dequeueOneData = dequeueOneResult.getValue();
-    DequeuePayload dequeueOnePayload = DequeuePayload.read(dequeueOneData);
-    Map<String,Long> dequeueOneValues = dequeueOnePayload.getValues();
-    assertEquals(2, dequeueOneValues.size());
-    assertEquals(new Long(1), dequeueOneValues.get("one"));
-    assertEquals(new Long(2), dequeueOneValues.get("two"));
-    assertTrue(Bytes.equals(queueOneData,
-        dequeueOnePayload.getSerializedTuple()));
-
-    // Dequeue from queue two, expect one field, ONE=1
-    QueueDequeue dequeueTwo = new QueueDequeue(queueTwo, consumer, config);
-    DequeueResult dequeueTwoResult = executor.execute(context, dequeueTwo);
-    assertTrue(dequeueTwoResult.isSuccess());
-    assertFalse(dequeueTwoResult.isEmpty());
-    byte [] dequeueTwoData = dequeueTwoResult.getValue();
-    DequeuePayload dequeueTwoPayload = DequeuePayload.read(dequeueTwoData);
-    Map<String,Long> dequeueTwoValues = dequeueTwoPayload.getValues();
-    assertEquals(1, dequeueTwoValues.size());
-    assertEquals(new Long(1), dequeueTwoValues.get("ONE"));
-    assertTrue(Bytes.equals(queueTwoData,
-        dequeueTwoPayload.getSerializedTuple()));
-  }
-
-=======
->>>>>>> 5d95899c
   private static List<WriteOperation> batch(WriteOperation ... ops) {
     return Arrays.asList(ops);
   }
