--- conflicted
+++ resolved
@@ -17,22 +17,14 @@
 package co.cask.cdap.api.service.http;
 
 import co.cask.cdap.api.RuntimeContext;
-<<<<<<< HEAD
-=======
 import co.cask.cdap.api.ServiceDiscoverer;
->>>>>>> 9e02a91e
 import co.cask.cdap.api.data.DataSetContext;
 
 /**
  * The context for a {@link HttpServiceHandler}. Currently contains methods to receive the
  * {@link HttpServiceHandlerSpecification} and the runtime arguments passed by the user.
  */
-<<<<<<< HEAD
-public interface HttpServiceContext extends DataSetContext, RuntimeContext {
-=======
 public interface HttpServiceContext extends RuntimeContext, DataSetContext, ServiceDiscoverer {
-
->>>>>>> 9e02a91e
   /**
    * @return the specification bound to this HttpServiceContext
    */
