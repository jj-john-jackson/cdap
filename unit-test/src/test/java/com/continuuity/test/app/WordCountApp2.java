/*
 * Copyright 2012-2013 Continuuity,Inc. All Rights Reserved.
 */

package com.continuuity.test.app;

import com.continuuity.api.Application;
import com.continuuity.api.ApplicationSpecification;
import com.continuuity.api.annotation.Handle;
import com.continuuity.api.annotation.Output;
import com.continuuity.api.annotation.ProcessInput;
import com.continuuity.api.annotation.UseDataSet;
import com.continuuity.api.common.Bytes;
import com.continuuity.api.data.stream.Stream;
import com.continuuity.api.data.stream.StreamBatchReadable;
import com.continuuity.api.flow.Flow;
import com.continuuity.api.flow.FlowSpecification;
import com.continuuity.api.flow.flowlet.AbstractFlowlet;
import com.continuuity.api.flow.flowlet.Callback;
import com.continuuity.api.flow.flowlet.FailurePolicy;
import com.continuuity.api.flow.flowlet.FailureReason;
import com.continuuity.api.flow.flowlet.InputContext;
import com.continuuity.api.flow.flowlet.OutputEmitter;
import com.continuuity.api.flow.flowlet.StreamEvent;
import com.continuuity.api.mapreduce.AbstractMapReduce;
import com.continuuity.api.mapreduce.MapReduceContext;
import com.continuuity.api.mapreduce.MapReduceSpecification;
import com.continuuity.api.metrics.Metrics;
import com.continuuity.api.procedure.AbstractProcedure;
import com.continuuity.api.procedure.ProcedureRequest;
import com.continuuity.api.procedure.ProcedureResponder;
import com.continuuity.api.procedure.ProcedureResponse;
import com.google.common.base.Charsets;
import com.google.common.collect.ImmutableMap;
import com.google.common.primitives.Longs;
import org.apache.hadoop.io.BytesWritable;
import org.apache.hadoop.io.LongWritable;
import org.apache.hadoop.io.Text;
import org.apache.hadoop.mapreduce.Job;
import org.apache.hadoop.mapreduce.Mapper;
import org.apache.hadoop.mapreduce.Reducer;
import org.slf4j.Logger;
import org.slf4j.LoggerFactory;

import java.io.IOException;
import java.nio.ByteBuffer;
import java.nio.charset.CharacterCodingException;
import java.util.Map;
import java.util.StringTokenizer;
import javax.annotation.Nullable;

/**
 * This is a sample word count app that is used in testing in
 * many places.
 */
public class WordCountApp2 implements Application {

  private static final Logger LOG = LoggerFactory.getLogger(WordCountApp2.class);

  /**
   * Configures the {@link com.continuuity.api.Application} by returning an
   * {@link com.continuuity.api.ApplicationSpecification}.
   *
   * @return An instance of {@code ApplicationSpecification}.
   */
  @Override
  public ApplicationSpecification configure() {
    return ApplicationSpecification.Builder.with()
      .setName("WordCountApp")
      .setDescription("Application for counting words")
      .withStreams().add(new Stream("text"))
      .withDataSets().add(new MyKeyValueTable("mydataset"))
                     .add(new MyKeyValueTable("totals"))
      .withFlows().add(new WordCountFlow())
      .withProcedures().add(new WordFrequency())
      .withMapReduce().add(new CountTotal())
                      .add(new CountFromStream())
      .noWorkflow()
      .build();
  }

  /**
   * Output object of stream source.
   */
  public static final class MyRecord {

    private final String title;
    private final String text;
    private final boolean expired;

    public MyRecord(String title, String text, boolean expired) {
      this.title = title;
      this.text = text;
      this.expired = expired;
    }

    public String getTitle() {
      return title;
    }

    public String getText() {
      return text;
    }

    public boolean isExpired() {
      return expired;
    }

    @Override
    public String toString() {
      return "MyRecord{" +
        "title='" + title + '\'' +
        ", text='" + text + '\'' +
        ", expired=" + expired +
        '}';
    }
  }

  /**
   * Flow that counts words coming from stream source.
   */
  public static class WordCountFlow implements Flow {
    @Override
    public FlowSpecification configure() {
      return FlowSpecification.Builder.with()
        .setName("WordCountFlow")
        .setDescription("Flow for counting words")
        .withFlowlets().add(new StreamSource())
                       .add(new Tokenizer())
                       .add(new CountByField())
        .connect().fromStream("text").to("StreamSource")
                  .from("StreamSource").to("Tokenizer")
                  .from("Tokenizer").to("CountByField")
        .build();
    }
  }

  /**
   * Stream source for word count flow.
   */
  public static final class StreamSource extends AbstractFlowlet {
    private OutputEmitter<MyRecord> output;
    private Metrics metrics;

    @ProcessInput
    public void process(StreamEvent event, InputContext context) throws CharacterCodingException {
      if (!"text".equals(context.getOrigin())) {
        return;
      }

      metrics.count("stream.event", 1);

      ByteBuffer buf = event.getBody();
      output.emit(new MyRecord(
        event.getHeaders().get("title"),
        buf == null ? null : Charsets.UTF_8.newDecoder().decode(buf).toString(),
        false));
    }
  }

  /**
   * Tokenizer for word count flow.
   */
  public static class Tokenizer extends AbstractFlowlet {
    @Output("field")
    private OutputEmitter<Map<String, String>> outputMap;

    private boolean error = true;

    @ProcessInput
    public void foo(MyRecord data) {
      tokenize(data.getTitle(), "title");
      tokenize(data.getText(), "text");
      if (error) {
        error = false;
        throw new IllegalStateException(data.toString());
      }
    }

    private void tokenize(String str, String field) {
      if (str == null) {
        return;
      }
      final String delimiters = "[ .-]";
      for (String token : str.split(delimiters)) {
        outputMap.emit(ImmutableMap.of("field", field, "word", token));
      }
    }
  }

  /**
   * Flow that counts words and stores them in a table.
   */
  public static class CountByField extends AbstractFlowlet implements Callback {
    @UseDataSet("mydataset")
    private MyKeyValueTable counters;

    @ProcessInput("field")
    public void process(Map<String, String> fieldToken) {

      String token = fieldToken.get("word");
      if (token == null) {
        return;
      }
      String field = fieldToken.get("field");
      if (field != null) {
        token = field + ":" + token;
      }

      this.counters.increment(token.getBytes(Charsets.UTF_8), 1L);
    }

    @Override
    public void onSuccess(@Nullable Object input, @Nullable InputContext inputContext) {
    }

    @Override
    public FailurePolicy onFailure(@Nullable Object input, @Nullable InputContext inputContext, FailureReason reason) {
      return FailurePolicy.RETRY;
    }
  }

  /**
   * Procedure to query word counts.
   */
  public static class WordFrequency extends AbstractProcedure {
    @UseDataSet("mydataset")
    private MyKeyValueTable counters;

    @UseDataSet("totals")
    private MyKeyValueTable totals;

    @Handle("wordfreq")
    private void wordfreq(ProcedureRequest request, ProcedureResponder responder)
      throws IOException {
      String word = request.getArgument("word");
      Map<String, Long> result = ImmutableMap.of(word,
        Longs.fromByteArray(this.counters.read(word.getBytes(Charsets.UTF_8))));
      responder.sendJson(new ProcedureResponse(ProcedureResponse.Code.SUCCESS), result);
    }

    @Handle("total")
    private void total(ProcedureRequest request, ProcedureResponder responder) throws IOException {
      long result = Bytes.toLong(this.totals.read(Bytes.toBytes("total_words_count")));
      responder.sendJson(new ProcedureResponse(ProcedureResponse.Code.SUCCESS), result);
    }

    @Handle("stream_total")
    public void streamTotal(ProcedureRequest request, ProcedureResponder responder) throws IOException {
      long result = Bytes.toLong(this.totals.read(Bytes.toBytes("stream_total_words_count")));
      responder.sendJson(new ProcedureResponse(ProcedureResponse.Code.SUCCESS), result);
    }
  }

  /**
   * Map Reduce to count total of counts.
   */
  public static class CountTotal extends AbstractMapReduce {
    @Override
    public MapReduceSpecification configure() {
      return MapReduceSpecification.Builder.with()
        .setName("countTotal")
        .setDescription("Counts total words count")
        .useInputDataSet("mydataset")
        .useOutputDataSet("totals")
        .build();
    }

    @Override
    public void beforeSubmit(MapReduceContext context) throws Exception {
      Job job = context.getHadoopJob();
      job.setMapperClass(MyMapper.class);
      job.setMapOutputKeyClass(BytesWritable.class);
      job.setMapOutputValueClass(LongWritable.class);
      job.setReducerClass(MyReducer.class);
    }

    /**
     * Mapper for map reduce job.
     */
    public static class MyMapper extends Mapper<byte[], byte[], BytesWritable, LongWritable> {
      @Override
      protected void map(byte[] key, byte[] value, Context context) throws IOException, InterruptedException {
        context.write(new BytesWritable(Bytes.toBytes("total")), new LongWritable(Bytes.toLong(value)));
      }
    }

    /**
     * Reducer for map reduce job.
     */
    public static class MyReducer extends Reducer<BytesWritable, LongWritable, byte[], byte[]> {
      @Override
      protected void reduce(BytesWritable key, Iterable<LongWritable> values, Context context)
        throws IOException, InterruptedException {

        long total = 0;
        for (LongWritable longWritable : values) {
          total += longWritable.get();
        }

        context.write(Bytes.toBytes("total_words_count"), Bytes.toBytes(total));
      }
    }
  }

  /**
   * Performs word count from stream data directly.
   */
  public static final class CountFromStream extends AbstractMapReduce {

    @Override
    public MapReduceSpecification configure() {
      return MapReduceSpecification.Builder.with()
        .setName("countFromStream")
        .setDescription("Word count from stream")
        .useOutputDataSet("totals")
        .build();
    }

    @Override
    public void beforeSubmit(MapReduceContext context) throws Exception {
      context.setInput(new StreamBatchReadable("text"), null);

      Job job = context.getHadoopJob();
      job.setMapperClass(StreamMapper.class);
      job.setMapOutputKeyClass(Text.class);
      job.setMapOutputValueClass(LongWritable.class);
      job.setReducerClass(StreamReducer.class);
    }

    /**
<<<<<<< HEAD
     * Stream Mapper
=======
     * Mapper for the count from stream.
>>>>>>> 6cf6caea
     */
    public static final class StreamMapper extends Mapper<LongWritable, Text, Text, LongWritable> {

      private static final Text TOTAL = new Text("total");

      @Override
      protected void map(LongWritable key, Text value, Context context) throws IOException, InterruptedException {
        StringTokenizer itr = new StringTokenizer(value.toString());
        long total = 0;
        while (itr.hasMoreTokens()) {
          total++;
          itr.nextToken();
        }
        context.write(TOTAL, new LongWritable(total));
      }
    }

    /**
<<<<<<< HEAD
     * Stream Reducer
=======
     * Reducer for the count from stream.
>>>>>>> 6cf6caea
     */
    public static final class StreamReducer extends Reducer<Text, LongWritable, byte[], byte[]> {

      @Override
      protected void reduce(Text key, Iterable<LongWritable> values,
                            Context context) throws IOException, InterruptedException {
        long sum = 0;
        for (LongWritable val : values) {
          sum += val.get();
        }
        context.write(Bytes.toBytes("stream_total_words_count"), Bytes.toBytes(sum));
      }
    }
  }

}<|MERGE_RESOLUTION|>--- conflicted
+++ resolved
@@ -329,11 +329,7 @@
     }
 
     /**
-<<<<<<< HEAD
-     * Stream Mapper
-=======
      * Mapper for the count from stream.
->>>>>>> 6cf6caea
      */
     public static final class StreamMapper extends Mapper<LongWritable, Text, Text, LongWritable> {
 
@@ -352,11 +348,7 @@
     }
 
     /**
-<<<<<<< HEAD
-     * Stream Reducer
-=======
      * Reducer for the count from stream.
->>>>>>> 6cf6caea
      */
     public static final class StreamReducer extends Reducer<Text, LongWritable, byte[], byte[]> {
 
