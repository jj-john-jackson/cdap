--- conflicted
+++ resolved
@@ -30,10 +30,6 @@
 import co.cask.cdap.internal.app.DefaultApplicationSpecification;
 import co.cask.cdap.internal.app.namespace.NamespaceAdmin;
 import co.cask.cdap.internal.app.namespace.NamespaceCannotBeDeletedException;
-<<<<<<< HEAD
-import co.cask.cdap.notifications.feeds.NotificationFeedManager;
-=======
->>>>>>> aa60dda3
 import co.cask.cdap.proto.Id;
 import co.cask.cdap.proto.NamespaceMeta;
 import co.cask.cdap.proto.ProgramType;
@@ -53,22 +49,12 @@
   private static Store store;
   private static LocationFactory locationFactory;
   private static NamespaceAdmin namespaceAdmin;
-
-<<<<<<< HEAD
-  private static NamespaceAdmin namespaceAdmin;
   private static final Id.Namespace namespace = new Id.Namespace("notdefault");
   private static final Id.Application appId = new Id.Application(namespace, AppWithWorkflow.NAME);
   private static final Id.Program program = new Id.Program(appId, ProgramType.WORKFLOW,
                                                            AppWithWorkflow.SampleWorkflow.NAME);
   private static final SchedulableProgramType programType = SchedulableProgramType.WORKFLOW;
   private static final Id.Stream STREAM_ID = Id.Stream.from(namespace, "stream");
-=======
-  private static final Id.Application appId = new Id.Application(Constants.DEFAULT_NAMESPACE_ID, AppWithWorkflow.NAME);
-  private static final Id.Program program = new Id.Program(appId, ProgramType.WORKFLOW,
-                                                           AppWithWorkflow.SampleWorkflow.NAME);
-  private static final SchedulableProgramType programType = SchedulableProgramType.WORKFLOW;
-  private static final Id.Stream STREAM_ID = Id.Stream.from(Constants.DEFAULT_NAMESPACE_ID, "stream");
->>>>>>> aa60dda3
   private static final Schedule timeSchedule1 = Schedules.createTimeSchedule("Schedule1", "Every minute", "* * * * ?");
   private static final Schedule timeSchedule2 = Schedules.createTimeSchedule("Schedule2", "Every Hour", "0 * * * ?");
   private static final Schedule dataSchedule1 =
@@ -82,20 +68,14 @@
     store = AppFabricTestHelper.getInjector().getInstance(StoreFactory.class).create();
     locationFactory = AppFabricTestHelper.getInjector().getInstance(LocationFactory.class);
     namespaceAdmin = AppFabricTestHelper.getInjector().getInstance(NamespaceAdmin.class);
-<<<<<<< HEAD
     namespaceAdmin.createNamespace(new NamespaceMeta.Builder().setName(namespace).build());
-=======
     namespaceAdmin.createNamespace(Constants.DEFAULT_NAMESPACE_META);
->>>>>>> aa60dda3
   }
 
   @AfterClass
   public static void finish() throws NotFoundException, NamespaceCannotBeDeletedException {
-<<<<<<< HEAD
     namespaceAdmin.deleteNamespace(namespace);
-=======
     namespaceAdmin.deleteDatasets(Constants.DEFAULT_NAMESPACE_ID);
->>>>>>> aa60dda3
     schedulerService.stopAndWait();
   }
 
