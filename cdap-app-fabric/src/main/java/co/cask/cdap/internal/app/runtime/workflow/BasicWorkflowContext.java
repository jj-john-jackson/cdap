--- conflicted
+++ resolved
@@ -57,11 +57,7 @@
                        DatasetFramework datasetFramework, DiscoveryServiceClient discoveryServiceClient) {
     super(program, runId, new BasicArguments(runtimeArgs), (spec == null) ? new HashSet<String>() : spec.getDatasets(),
           getMetricCollector(program, runId.getId(), metricsCollectionService),
-<<<<<<< HEAD
           datasetFramework, discoveryServiceClient);
-=======
-          datasetFramework, discoveryServiceClient, locationFactory, null);
->>>>>>> 6c34f1ed
     this.workflowSpec = workflowSpec;
     this.specification = spec;
     this.logicalStartTime = logicalStartTime;
