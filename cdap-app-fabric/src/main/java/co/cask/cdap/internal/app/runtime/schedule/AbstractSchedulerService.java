/*
 * Copyright © 2014-2015 Cask Data, Inc.
 *
 * Licensed under the Apache License, Version 2.0 (the "License"); you may not
 * use this file except in compliance with the License. You may obtain a copy of
 * the License at
 *
 * http://www.apache.org/licenses/LICENSE-2.0
 *
 * Unless required by applicable law or agreed to in writing, software
 * distributed under the License is distributed on an "AS IS" BASIS, WITHOUT
 * WARRANTIES OR CONDITIONS OF ANY KIND, either express or implied. See the
 * License for the specific language governing permissions and limitations under
 * the License.
 */

package co.cask.cdap.internal.app.runtime.schedule;

import co.cask.cdap.api.schedule.SchedulableProgramType;
import co.cask.cdap.api.schedule.Schedule;
import co.cask.cdap.app.runtime.ProgramRuntimeService;
import co.cask.cdap.app.store.Store;
import co.cask.cdap.app.store.StoreFactory;
import co.cask.cdap.proto.Id;
import com.google.common.base.Preconditions;
import com.google.common.base.Supplier;
import com.google.common.base.Throwables;
import com.google.common.collect.Lists;
import com.google.common.util.concurrent.AbstractIdleService;
import org.quartz.CronScheduleBuilder;
import org.quartz.Job;
import org.quartz.JobBuilder;
import org.quartz.JobDetail;
import org.quartz.JobKey;
import org.quartz.Scheduler;
import org.quartz.SchedulerException;
import org.quartz.Trigger;
import org.quartz.TriggerBuilder;
import org.quartz.TriggerKey;
import org.quartz.spi.JobFactory;
import org.quartz.spi.TriggerFiredBundle;
import org.slf4j.Logger;
import org.slf4j.LoggerFactory;

import java.util.List;

/**
 * Abstract scheduler service common scheduling functionality. The extending classes should implement
 * prestart and poststop hooks to perform any action before starting the quartz scheduler and after stopping
 * the quartz scheduler.
 */
public abstract class AbstractSchedulerService extends AbstractIdleService implements SchedulerService {

  private static final Logger LOG = LoggerFactory.getLogger(AbstractSchedulerService.class);
  private final WrappedScheduler delegate;

  public AbstractSchedulerService(Supplier<org.quartz.Scheduler> schedulerSupplier, StoreFactory storeFactory,
                                  ProgramRuntimeService programRuntimeService) {
    this.delegate = new WrappedScheduler(schedulerSupplier, storeFactory, programRuntimeService);
  }

  /**
   * Start the quartz scheduler service.
   */
  protected final void startScheduler() {
    try {
      delegate.start();
      LOG.info("Started scheduler");
    } catch (SchedulerException e) {
      LOG.error("Error starting scheduler {}", e.getCause(), e);
      throw Throwables.propagate(e);
    }
  }

  /**
   * Stop the quartz scheduler service.
   */
  protected final void stopScheduler() {
    try {
      delegate.stop();
      LOG.info("Stopped scheduler");
    } catch (SchedulerException e) {
      LOG.error("Error stopping scheduler {}", e.getCause(), e);
      throw Throwables.propagate(e);
    }
  }

  @Override
  public void schedule(Id.Program programId, SchedulableProgramType programType, Iterable<Schedule> schedules) {
    delegate.schedule(programId, programType, schedules);
  }

  @Override
  public List<ScheduledRuntime> nextScheduledRuntime(Id.Program program, SchedulableProgramType programType) {
   return delegate.nextScheduledRuntime(program, programType);
  }

  @Override
  public List<String> getScheduleIds(Id.Program program, SchedulableProgramType programType) {
    return delegate.getScheduleIds(program, programType);
  }

  @Override
  public void suspendSchedule(Id.Program program, SchedulableProgramType programType, String scheduleName) {
    delegate.suspendSchedule(program, programType, scheduleName);
  }

  @Override
  public void resumeSchedule(Id.Program program, SchedulableProgramType programType, String scheduleName) {
    delegate.resumeSchedule(program, programType, scheduleName);
  }

  @Override
  public void deleteSchedules(Id.Program program, SchedulableProgramType programType,
                              List<String> scheduleIds) {
    delegate.deleteSchedules(program, programType, scheduleIds);
  }

  @Override
  public ScheduleState scheduleState (Id.Program program, SchedulableProgramType programType, String scheduleName) {
    return delegate.scheduleState(program, programType, scheduleName);
  }

  /**
   * class that wraps Quartz scheduler. Needed to delegate start stop operations to classes that extend
   * DefaultSchedulerService.
   */
  static final class WrappedScheduler implements co.cask.cdap.internal.app.runtime.schedule.Scheduler {
    private Scheduler scheduler;
    private final StoreFactory storeFactory;
    private final Supplier<Scheduler> schedulerSupplier;
    private final ProgramRuntimeService programRuntimeService;

    WrappedScheduler(Supplier<Scheduler> schedulerSupplier, StoreFactory storeFactory,
                     ProgramRuntimeService programRuntimeService) {
      this.schedulerSupplier = schedulerSupplier;
      this.storeFactory = storeFactory;
      this.programRuntimeService = programRuntimeService;
      this.scheduler = null;
    }

    void start() throws SchedulerException {
      scheduler = schedulerSupplier.get();
      scheduler.setJobFactory(createJobFactory(storeFactory.create()));
      scheduler.start();
    }

    void stop() throws SchedulerException {
      if (scheduler != null) {
        scheduler.shutdown();
      }
    }

    @Override
    public void schedule(Id.Program programId, SchedulableProgramType programType, Iterable<Schedule> schedules) {
      Preconditions.checkNotNull(scheduler, "Scheduler not yet initialized");
      Preconditions.checkNotNull(schedules);

      String key = getJobKey(programId, programType);
      JobDetail job = JobBuilder.newJob(DefaultSchedulerService.ScheduledJob.class)
        .withIdentity(key)
        .storeDurably(true)
        .build();
      try {
        scheduler.addJob(job, true);
      } catch (SchedulerException e) {
        throw Throwables.propagate(e);
      }

      for (Schedule schedule : schedules) {
        String scheduleName = schedule.getName();
        String cronEntry = schedule.getCronEntry();
<<<<<<< HEAD
        String triggerKey = getScheduleId(programId, programType, scheduleName);
=======
        String triggerKey = String.format("%s:%s:%s:%s:%d:%s",
                                          programType.name(), programId.getNamespaceId(),
                                          programId.getApplicationId(), programId.getId(), idx, schedule.getName());
>>>>>>> 2afb0e7a

        LOG.debug("Scheduling job {} with cron {}", scheduleName, cronEntry);

        Trigger trigger = TriggerBuilder.newTrigger()
          .withIdentity(triggerKey)
          .forJob(job)
          .withSchedule(CronScheduleBuilder
                          .cronSchedule(getQuartzCronExpression(cronEntry)))
          .build();
        try {
          scheduler.scheduleJob(trigger);
        } catch (SchedulerException e) {
          throw Throwables.propagate(e);
        }
      }
    }

    @Override
    public List<ScheduledRuntime> nextScheduledRuntime(Id.Program program, SchedulableProgramType programType) {
      Preconditions.checkNotNull(scheduler, "Scheduler not yet initialized");

      List<ScheduledRuntime> scheduledRuntimes = Lists.newArrayList();
      String key = getJobKey(program, programType);
      try {
        for (Trigger trigger : scheduler.getTriggersOfJob(new JobKey(key))) {
          ScheduledRuntime runtime = new ScheduledRuntime(trigger.getKey().toString(),
                                                          trigger.getNextFireTime().getTime());
          scheduledRuntimes.add(runtime);
        }
      } catch (SchedulerException e) {
        throw Throwables.propagate(e);
      }
      return scheduledRuntimes;
    }

    @Override
    public List<String> getScheduleIds(Id.Program program, SchedulableProgramType programType) {
      Preconditions.checkNotNull(scheduler, "Scheduler not yet initialized");

      List<String> scheduleIds = Lists.newArrayList();
      String key = getJobKey(program, programType);
      try {
        for (Trigger trigger : scheduler.getTriggersOfJob(new JobKey(key))) {
          scheduleIds.add(trigger.getKey().getName());
        }
      }   catch (SchedulerException e) {
        throw Throwables.propagate(e);
      }
      return scheduleIds;
    }


    @Override
    public void suspendSchedule(Id.Program program, SchedulableProgramType programType, String scheduleName) {
      Preconditions.checkNotNull(scheduler, "Scheduler not yet initialized");
      try {
        scheduler.pauseTrigger(new TriggerKey(getScheduleId(program, programType, scheduleName)));
      } catch (SchedulerException e) {
        throw Throwables.propagate(e);
      }
    }

    @Override
    public void resumeSchedule(Id.Program program, SchedulableProgramType programType, String scheduleName) {
      Preconditions.checkNotNull(scheduler, "Scheduler not yet initialized");
      try {
        scheduler.resumeTrigger(new TriggerKey(getScheduleId(program, programType, scheduleName)));
      } catch (SchedulerException e) {
        throw Throwables.propagate(e);
      }
    }

    @Override
    public void deleteSchedules(Id.Program program, SchedulableProgramType programType, List<String> scheduleIds) {
      Preconditions.checkNotNull(scheduler, "Scheduler not yet initialized");
      try {
        for (String scheduleId : scheduleIds) {
          scheduler.pauseTrigger(new TriggerKey(scheduleId));
        }
        String key = getJobKey(program, programType);
        scheduler.deleteJob(new JobKey(key));
      } catch (SchedulerException e) {
        throw Throwables.propagate(e);
      }
    }

    @Override
    public ScheduleState scheduleState(Id.Program program, SchedulableProgramType programType, String scheduleName) {
      Preconditions.checkNotNull(scheduler, "Scheduler not yet initialized");
      try {
        Trigger.TriggerState state = scheduler.getTriggerState(new TriggerKey(getScheduleId(program, programType,
                                                                                            scheduleName)));
        // Map trigger state to schedule state.
        // This method is only interested in returning if the scheduler is
        // Paused, Scheduled or NotFound.
        switch (state) {
          case NONE:
            return ScheduleState.NOT_FOUND;
          case PAUSED:
            return ScheduleState.SUSPENDED;
          default:
            return ScheduleState.SCHEDULED;
        }
      } catch (SchedulerException e) {
        throw Throwables.propagate(e);
      }
    }

<<<<<<< HEAD
    private String getJobKey(Id.Program program, SchedulableProgramType programType) {
      return String.format("%s:%s:%s:%s", programType.name(), program.getAccountId(),
=======
    private String getJobKey(Id.Program program, ProgramType programType) {
      return String.format("%s:%s:%s:%s", programType.name(), program.getNamespaceId(),
>>>>>>> 2afb0e7a
                           program.getApplicationId(), program.getId());
    }

    private String getScheduleId(Id.Program program, SchedulableProgramType programType, String scheduleName) {
      return String.format("%s:%s", getJobKey(program, programType), scheduleName);
    }


    //Helper function to adapt cron entry to a cronExpression that is usable by quartz.
    //1. Quartz doesn't support wild-carding of both day-of-the-week and day-of-the-month
    //2. Quartz resolution is in seconds which cron entry doesn't support.
    private String getQuartzCronExpression(String cronEntry) {
      // Checks if the cronEntry is quartz cron Expression or unix like cronEntry format.
      // CronExpression will directly be used for tests.
      String parts [] = cronEntry.split(" ");
      Preconditions.checkArgument(parts.length >= 5 , "Invalid cron entry format");
      if (parts.length == 5) {
        //cron entry format
        StringBuilder cronStringBuilder = new StringBuilder("0 " + cronEntry);
        if (cronStringBuilder.charAt(cronStringBuilder.length() - 1) == '*') {
          cronStringBuilder.setCharAt(cronStringBuilder.length() - 1, '?');
        }
        return cronStringBuilder.toString();
      } else {
        //Use the given cronExpression
        return cronEntry;
      }
    }

    private JobFactory createJobFactory(final Store store) {
      return new JobFactory() {
        @Override
        public Job newJob(TriggerFiredBundle bundle, org.quartz.Scheduler scheduler) throws SchedulerException {
          Class<? extends Job> jobClass = bundle.getJobDetail().getJobClass();

          if (DefaultSchedulerService.ScheduledJob.class.isAssignableFrom(jobClass)) {
            return new DefaultSchedulerService.ScheduledJob(store, programRuntimeService);
          } else {
            try {
              return jobClass.newInstance();
            } catch (Exception e) {
              throw new SchedulerException("Failed to create instance of " + jobClass, e);
            }
          }
        }
      };
    }
  }
}<|MERGE_RESOLUTION|>--- conflicted
+++ resolved
@@ -170,13 +170,7 @@
       for (Schedule schedule : schedules) {
         String scheduleName = schedule.getName();
         String cronEntry = schedule.getCronEntry();
-<<<<<<< HEAD
         String triggerKey = getScheduleId(programId, programType, scheduleName);
-=======
-        String triggerKey = String.format("%s:%s:%s:%s:%d:%s",
-                                          programType.name(), programId.getNamespaceId(),
-                                          programId.getApplicationId(), programId.getId(), idx, schedule.getName());
->>>>>>> 2afb0e7a
 
         LOG.debug("Scheduling job {} with cron {}", scheduleName, cronEntry);
 
@@ -285,13 +279,8 @@
       }
     }
 
-<<<<<<< HEAD
     private String getJobKey(Id.Program program, SchedulableProgramType programType) {
-      return String.format("%s:%s:%s:%s", programType.name(), program.getAccountId(),
-=======
-    private String getJobKey(Id.Program program, ProgramType programType) {
       return String.format("%s:%s:%s:%s", programType.name(), program.getNamespaceId(),
->>>>>>> 2afb0e7a
                            program.getApplicationId(), program.getId());
     }
 
