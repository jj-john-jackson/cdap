--- conflicted
+++ resolved
@@ -77,26 +77,11 @@
   private SparkProgramWrapper(String[] args) {
     arguments = validateArgs(args);
     try {
-<<<<<<< HEAD
-      // get the Spark program main class with the custom classloader created by spark which has the program and
-      // dependency jar.
-      Class<?> userClass = Class.forName(arguments[0], true, Thread.currentThread().getContextClassLoader());
-      if (!SparkProgram.class.isAssignableFrom(userClass)) {
-        throw new IllegalArgumentException("User class " + arguments[0] +
-                                           " does not implements " + SparkProgram.class.getName());
-      }
-      userProgramClass = (Class<? extends SparkProgram>) userClass;
-
-    } catch (ClassNotFoundException cnfe) {
-      LOG.warn("Unable to find the program class: {}", arguments[0], cnfe);
-      throw Throwables.propagate(cnfe);
-=======
       // Load the user class from the ProgramClassLoader
       userProgramClass = loadUserSparkClass(arguments[0]);
     } catch (ClassNotFoundException e) {
       LOG.error("Unable to load program class: {}", arguments[0], e);
       throw Throwables.propagate(e);
->>>>>>> 6fe31a3c
     }
   }
 
@@ -173,9 +158,14 @@
     }
   }
 
-  private Class<?> loadUserSparkClass(String className) throws ClassNotFoundException {
+  private Class<? extends SparkProgram> loadUserSparkClass(String className) throws ClassNotFoundException {
     ClassLoader classLoader = Thread.currentThread().getContextClassLoader();
-    return classLoader.loadClass(className);
+    Class<?> cls = classLoader.loadClass(className);
+    if (!SparkProgram.class.isAssignableFrom(cls)) {
+      throw new IllegalArgumentException("User class " + arguments[0] +
+                                           " does not implements " + SparkProgram.class.getName());
+    }
+    return (Class<? extends SparkProgram>) cls;
   }
 
   /**
