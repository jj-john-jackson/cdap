/*
 * Copyright © 2014 Cask Data, Inc.
 *
 * Licensed under the Apache License, Version 2.0 (the "License"); you may not
 * use this file except in compliance with the License. You may obtain a copy of
 * the License at
 *
 * http://www.apache.org/licenses/LICENSE-2.0
 *
 * Unless required by applicable law or agreed to in writing, software
 * distributed under the License is distributed on an "AS IS" BASIS, WITHOUT
 * WARRANTIES OR CONDITIONS OF ANY KIND, either express or implied. See the
 * License for the specific language governing permissions and limitations under
 * the License.
 */
package co.cask.cdap.app.guice;

import co.cask.cdap.app.deploy.Manager;
import co.cask.cdap.app.deploy.ManagerFactory;
import co.cask.cdap.app.store.StoreFactory;
import co.cask.cdap.common.conf.CConfiguration;
import co.cask.cdap.common.conf.Constants;
import co.cask.cdap.common.runtime.RuntimeModule;
import co.cask.cdap.common.twill.MasterServiceManager;
import co.cask.cdap.common.utils.Networks;
import co.cask.cdap.data.stream.StreamServiceManager;
import co.cask.cdap.data2.datafabric.dataset.DatasetExecutorServiceManager;
import co.cask.cdap.explore.service.ExploreServiceManager;
import co.cask.cdap.gateway.handlers.AppFabricHttpHandler;
import co.cask.cdap.gateway.handlers.AppLifecycleHttpHandler;
import co.cask.cdap.gateway.handlers.DashboardHttpHandler;
import co.cask.cdap.gateway.handlers.MonitorHandler;
import co.cask.cdap.gateway.handlers.NamespaceHttpHandler;
import co.cask.cdap.gateway.handlers.NotificationFeedHttpHandler;
import co.cask.cdap.gateway.handlers.PingHandler;
import co.cask.cdap.gateway.handlers.ProgramLifecycleHttpHandler;
import co.cask.cdap.gateway.handlers.ServiceHttpHandler;
import co.cask.cdap.internal.app.deploy.LocalManager;
import co.cask.cdap.internal.app.deploy.pipeline.ApplicationWithPrograms;
import co.cask.cdap.internal.app.runtime.batch.InMemoryTransactionServiceManager;
import co.cask.cdap.internal.app.runtime.distributed.TransactionServiceManager;
import co.cask.cdap.internal.app.runtime.schedule.DataSetBasedScheduleStore;
import co.cask.cdap.internal.app.runtime.schedule.DistributedSchedulerService;
import co.cask.cdap.internal.app.runtime.schedule.ExecutorThreadPool;
import co.cask.cdap.internal.app.runtime.schedule.LocalSchedulerService;
import co.cask.cdap.internal.app.runtime.schedule.Scheduler;
import co.cask.cdap.internal.app.runtime.schedule.SchedulerService;
import co.cask.cdap.internal.app.store.DefaultStoreFactory;
import co.cask.cdap.internal.pipeline.SynchronousPipelineFactory;
import co.cask.cdap.logging.run.AppFabricServiceManager;
import co.cask.cdap.logging.run.InMemoryDatasetExecutorServiceManager;
import co.cask.cdap.logging.run.InMemoryExploreServiceManager;
import co.cask.cdap.logging.run.InMemoryLogSaverServiceManager;
import co.cask.cdap.logging.run.InMemoryMetricsProcessorServiceManager;
import co.cask.cdap.logging.run.InMemoryMetricsServiceManager;
import co.cask.cdap.logging.run.InMemoryStreamServiceManager;
import co.cask.cdap.logging.run.LogSaverStatusServiceManager;
import co.cask.cdap.metrics.runtime.MetricsProcessorStatusServiceManager;
import co.cask.cdap.metrics.runtime.MetricsServiceManager;
import co.cask.cdap.notifications.feeds.NotificationFeedManager;
import co.cask.cdap.notifications.feeds.service.MDSNotificationFeedStore;
import co.cask.cdap.notifications.feeds.service.NotificationFeedService;
import co.cask.cdap.notifications.feeds.service.NotificationFeedStore;
import co.cask.cdap.pipeline.PipelineFactory;
import co.cask.http.HttpHandler;
import com.google.common.base.Supplier;
import com.google.common.base.Throwables;
import com.google.inject.AbstractModule;
import com.google.inject.Module;
import com.google.inject.Provides;
import com.google.inject.Scopes;
import com.google.inject.TypeLiteral;
import com.google.inject.assistedinject.FactoryModuleBuilder;
import com.google.inject.multibindings.MapBinder;
import com.google.inject.multibindings.Multibinder;
import com.google.inject.name.Named;
import com.google.inject.name.Names;
import com.google.inject.util.Modules;
import org.apache.twill.filesystem.Location;
import org.quartz.SchedulerException;
import org.quartz.core.JobRunShellFactory;
import org.quartz.core.QuartzScheduler;
import org.quartz.core.QuartzSchedulerResources;
import org.quartz.impl.DefaultThreadExecutor;
import org.quartz.impl.DirectSchedulerFactory;
import org.quartz.impl.StdJobRunShellFactory;
import org.quartz.impl.StdScheduler;
import org.quartz.simpl.CascadingClassLoadHelper;
import org.quartz.spi.ClassLoadHelper;
import org.quartz.spi.JobStore;

import java.net.InetAddress;
import java.net.InetSocketAddress;

/**
 * AppFabric Service Runtime Module.
 */
public final class AppFabricServiceRuntimeModule extends RuntimeModule {

  @Override
  public Module getInMemoryModules() {
    return Modules.combine(new AppFabricServiceModule(),
                           new AbstractModule() {
                             @Override
                             protected void configure() {
                               bind(SchedulerService.class).to(LocalSchedulerService.class).in(Scopes.SINGLETON);
                               bind(Scheduler.class).to(SchedulerService.class);

                               MapBinder<String, MasterServiceManager> mapBinder = MapBinder.newMapBinder(
                                 binder(), String.class, MasterServiceManager.class);
                               mapBinder.addBinding(Constants.Service.LOGSAVER)
                                        .to(InMemoryLogSaverServiceManager.class);
                               mapBinder.addBinding(Constants.Service.TRANSACTION)
                                        .to(InMemoryTransactionServiceManager.class);
                               mapBinder.addBinding(Constants.Service.METRICS_PROCESSOR)
                                        .to(InMemoryMetricsProcessorServiceManager.class);
                               mapBinder.addBinding(Constants.Service.METRICS)
                                        .to(InMemoryMetricsServiceManager.class);
                               mapBinder.addBinding(Constants.Service.APP_FABRIC_HTTP)
                                        .to(AppFabricServiceManager.class);
                               mapBinder.addBinding(Constants.Service.STREAMS)
                                        .to(InMemoryStreamServiceManager.class);
                               mapBinder.addBinding(Constants.Service.DATASET_EXECUTOR)
                                        .to(InMemoryDatasetExecutorServiceManager.class);
                               mapBinder.addBinding(Constants.Service.EXPLORE_HTTP_USER_SERVICE)
                                        .to(InMemoryExploreServiceManager.class);
                             }
                           });
  }

  @Override
  public Module getStandaloneModules() {

    return Modules.combine(new AppFabricServiceModule(),
                           new AbstractModule() {
                             @Override
                             protected void configure() {
                               bind(SchedulerService.class).to(LocalSchedulerService.class).in(Scopes.SINGLETON);
                               bind(Scheduler.class).to(SchedulerService.class);

                               MapBinder<String, MasterServiceManager> mapBinder = MapBinder.newMapBinder(
                                 binder(), String.class, MasterServiceManager.class);
                               mapBinder.addBinding(Constants.Service.LOGSAVER)
                                        .to(InMemoryLogSaverServiceManager.class);
                               mapBinder.addBinding(Constants.Service.TRANSACTION)
                                        .to(InMemoryTransactionServiceManager.class);
                               mapBinder.addBinding(Constants.Service.METRICS_PROCESSOR)
                                        .to(InMemoryMetricsProcessorServiceManager.class);
                               mapBinder.addBinding(Constants.Service.METRICS)
                                        .to(InMemoryMetricsServiceManager.class);
                               mapBinder.addBinding(Constants.Service.APP_FABRIC_HTTP)
                                        .to(AppFabricServiceManager.class);
                               mapBinder.addBinding(Constants.Service.STREAMS)
                                        .to(InMemoryStreamServiceManager.class);
                               mapBinder.addBinding(Constants.Service.DATASET_EXECUTOR)
                                        .to(InMemoryDatasetExecutorServiceManager.class);
                               mapBinder.addBinding(Constants.Service.EXPLORE_HTTP_USER_SERVICE)
                                        .to(InMemoryExploreServiceManager.class);
                             }
                           });
  }

  @Override
  public Module getDistributedModules() {


    return Modules.combine(new AppFabricServiceModule(),
                           new AbstractModule() {
                             @Override
                             protected void configure() {
                               bind(SchedulerService.class).to(DistributedSchedulerService.class).in(Scopes.SINGLETON);
                               bind(Scheduler.class).to(SchedulerService.class);

                               MapBinder<String, MasterServiceManager> mapBinder = MapBinder.newMapBinder(
                                 binder(), String.class, MasterServiceManager.class);
                               mapBinder.addBinding(Constants.Service.LOGSAVER)
                                        .to(LogSaverStatusServiceManager.class);
                               mapBinder.addBinding(Constants.Service.TRANSACTION)
                                        .to(TransactionServiceManager.class);
                               mapBinder.addBinding(Constants.Service.METRICS_PROCESSOR)
                                        .to(MetricsProcessorStatusServiceManager.class);
                               mapBinder.addBinding(Constants.Service.METRICS)
                                        .to(MetricsServiceManager.class);
                               mapBinder.addBinding(Constants.Service.APP_FABRIC_HTTP)
                                        .to(AppFabricServiceManager.class);
                               mapBinder.addBinding(Constants.Service.STREAMS)
                                        .to(StreamServiceManager.class);
                               mapBinder.addBinding(Constants.Service.DATASET_EXECUTOR)
                                        .to(DatasetExecutorServiceManager.class);
                               mapBinder.addBinding(Constants.Service.EXPLORE_HTTP_USER_SERVICE)
                                        .to(ExploreServiceManager.class);
                             }
                           });
  }

  /**
   * Guice module for AppFabricServer. Requires data-fabric related bindings being available.
   */
  private static final class AppFabricServiceModule extends AbstractModule {

    @Override
    protected void configure() {
      bind(PipelineFactory.class).to(SynchronousPipelineFactory.class);

      install(
        new FactoryModuleBuilder()
          .implement(new TypeLiteral<Manager<Location, ApplicationWithPrograms>>() { },
                     new TypeLiteral<LocalManager<Location, ApplicationWithPrograms>>() { })
          .build(new TypeLiteral<ManagerFactory<Location, ApplicationWithPrograms>>() { })
      );

      bind(StoreFactory.class).to(DefaultStoreFactory.class);

      Multibinder<HttpHandler> handlerBinder = Multibinder.newSetBinder(binder(), HttpHandler.class,
                                                                        Names.named("appfabric.http.handler"));
      handlerBinder.addBinding().to(AppFabricHttpHandler.class);
      handlerBinder.addBinding().to(PingHandler.class);
      handlerBinder.addBinding().to(MonitorHandler.class);
      handlerBinder.addBinding().to(ServiceHttpHandler.class);
      handlerBinder.addBinding().to(NamespaceHttpHandler.class);
      handlerBinder.addBinding().to(NotificationFeedHttpHandler.class);
      handlerBinder.addBinding().to(AppLifecycleHttpHandler.class);
      handlerBinder.addBinding().to(ProgramLifecycleHttpHandler.class);
<<<<<<< HEAD

      bind(NotificationFeedManager.class).to(NotificationFeedService.class).in(Scopes.SINGLETON);
      bind(NotificationFeedStore.class).to(MDSNotificationFeedStore.class).in(Scopes.SINGLETON);
=======
      handlerBinder.addBinding().to(DashboardHttpHandler.class);
>>>>>>> 7f4daa38
    }

    @Provides
    @Named(Constants.AppFabric.SERVER_ADDRESS)
    public final InetAddress providesHostname(CConfiguration cConf) {
      return Networks.resolve(cConf.get(Constants.AppFabric.SERVER_ADDRESS),
                              new InetSocketAddress("localhost", 0).getAddress());
    }

    /**
     * Provides a supplier of quartz scheduler so that initialization of the scheduler can be done after guice
     * injection. It returns a singleton of Scheduler.
     */
    @Provides
    public Supplier<org.quartz.Scheduler> providesSchedulerSupplier(final DataSetBasedScheduleStore scheduleStore,
                                                                    final CConfiguration cConf) {
      return new Supplier<org.quartz.Scheduler>() {
        private org.quartz.Scheduler scheduler;

        @Override
        public synchronized org.quartz.Scheduler get() {
          try {
            if (scheduler == null) {
              scheduler = getScheduler(scheduleStore, cConf);
            }
            return scheduler;
          } catch (Exception e) {
            throw Throwables.propagate(e);
          }
        }
      };
    }

    /**
     * Create a quartz scheduler. Quartz factory method is not used, because inflexible in allowing custom jobstore
     * and turning off check for new versions.
     * @param store JobStore.
     * @param cConf CConfiguration.
     * @return an instance of {@link org.quartz.Scheduler}
     * @throws SchedulerException
     */
    private org.quartz.Scheduler getScheduler(JobStore store,
                                              CConfiguration cConf) throws SchedulerException {

      int threadPoolSize = cConf.getInt(Constants.Scheduler.CFG_SCHEDULER_MAX_THREAD_POOL_SIZE,
                                        Constants.Scheduler.DEFAULT_THREAD_POOL_SIZE);
      ExecutorThreadPool threadPool = new ExecutorThreadPool(threadPoolSize);
      threadPool.initialize();
      String schedulerName = DirectSchedulerFactory.DEFAULT_SCHEDULER_NAME;
      String schedulerInstanceId = DirectSchedulerFactory.DEFAULT_INSTANCE_ID;

      QuartzSchedulerResources qrs = new QuartzSchedulerResources();
      JobRunShellFactory jrsf = new StdJobRunShellFactory();

      qrs.setName(schedulerName);
      qrs.setInstanceId(schedulerInstanceId);
      qrs.setJobRunShellFactory(jrsf);
      qrs.setThreadPool(threadPool);
      qrs.setThreadExecutor(new DefaultThreadExecutor());
      qrs.setJobStore(store);
      qrs.setRunUpdateCheck(false);
      QuartzScheduler qs = new QuartzScheduler(qrs, -1, -1);

      ClassLoadHelper cch = new CascadingClassLoadHelper();
      cch.initialize();

      store.initialize(cch, qs.getSchedulerSignaler());
      org.quartz.Scheduler scheduler = new StdScheduler(qs);

      jrsf.initialize(scheduler);
      qs.initialize();

      return scheduler;
    }
  }
}<|MERGE_RESOLUTION|>--- conflicted
+++ resolved
@@ -220,14 +220,11 @@
       handlerBinder.addBinding().to(NamespaceHttpHandler.class);
       handlerBinder.addBinding().to(NotificationFeedHttpHandler.class);
       handlerBinder.addBinding().to(AppLifecycleHttpHandler.class);
+      handlerBinder.addBinding().to(DashboardHttpHandler.class);
       handlerBinder.addBinding().to(ProgramLifecycleHttpHandler.class);
-<<<<<<< HEAD
 
       bind(NotificationFeedManager.class).to(NotificationFeedService.class).in(Scopes.SINGLETON);
       bind(NotificationFeedStore.class).to(MDSNotificationFeedStore.class).in(Scopes.SINGLETON);
-=======
-      handlerBinder.addBinding().to(DashboardHttpHandler.class);
->>>>>>> 7f4daa38
     }
 
     @Provides
