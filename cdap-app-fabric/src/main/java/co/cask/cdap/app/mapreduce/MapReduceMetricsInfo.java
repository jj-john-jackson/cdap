/*
 * Copyright © 2015 Cask Data, Inc.
 *
 * Licensed under the Apache License, Version 2.0 (the "License"); you may not
 * use this file except in compliance with the License. You may obtain a copy of
 * the License at
 *
 * http://www.apache.org/licenses/LICENSE-2.0
 *
 * Unless required by applicable law or agreed to in writing, software
 * distributed under the License is distributed on an "AS IS" BASIS, WITHOUT
 * WARRANTIES OR CONDITIONS OF ANY KIND, either express or implied. See the
 * License for the specific language governing permissions and limitations under
 * the License.
 */

package co.cask.cdap.app.mapreduce;

import co.cask.cdap.api.dataset.lib.cube.AggregationFunction;
import co.cask.cdap.api.dataset.lib.cube.TimeValue;
import co.cask.cdap.api.metrics.MetricDataQuery;
import co.cask.cdap.api.metrics.MetricStore;
import co.cask.cdap.api.metrics.MetricTimeSeries;
import co.cask.cdap.app.metrics.MapReduceMetrics;
import co.cask.cdap.common.conf.Constants;
import co.cask.cdap.proto.Id;
import co.cask.cdap.proto.MRJobInfo;
import co.cask.cdap.proto.MRTaskInfo;
import co.cask.cdap.proto.ProgramType;
import com.google.common.base.Preconditions;
import com.google.common.collect.HashBasedTable;
import com.google.common.collect.ImmutableList;
import com.google.common.collect.ImmutableMap;
import com.google.common.collect.Iterables;
import com.google.common.collect.Lists;
import com.google.common.collect.Maps;
import com.google.common.collect.Table;
import com.google.inject.Inject;
import org.apache.hadoop.mapreduce.TaskCounter;

import java.util.Collection;
import java.util.HashMap;
import java.util.List;
import java.util.Map;

/**
 * Retrieves information/reports for a MapReduce run via the Metrics system.
 */
public class MapReduceMetricsInfo {

  private final MetricStore metricStore;

  @Inject
  public MapReduceMetricsInfo(MetricStore metricStore) {
    this.metricStore = metricStore;
  }

  /**
   * @param runId for which information will be returned.
   * @return a {@link MRJobInfo} containing information about a particular MapReduce program run.
   */
  public MRJobInfo getMRJobInfo(Id.Run runId) throws Exception {
    Preconditions.checkArgument(ProgramType.MAPREDUCE.equals(runId.getProgram().getType()));

    // baseTags has tag keys: ns.app.mr.runid
    Map<String, String> baseTags = Maps.newHashMap();
    baseTags.put(Constants.Metrics.Tag.NAMESPACE, runId.getNamespace().getId());
    baseTags.put(Constants.Metrics.Tag.APP, runId.getProgram().getApplicationId());
    baseTags.put(Constants.Metrics.Tag.MAPREDUCE, runId.getProgram().getId());
    baseTags.put(Constants.Metrics.Tag.RUN_ID, runId.getId());

    Map<String, String> mapTags = Maps.newHashMap(baseTags);
    mapTags.put(Constants.Metrics.Tag.MR_TASK_TYPE, MapReduceMetrics.TaskType.Mapper.getId());

    Map<String, String> reduceTags = Maps.newHashMap(baseTags);
    reduceTags.put(Constants.Metrics.Tag.MR_TASK_TYPE, MapReduceMetrics.TaskType.Reducer.getId());

    // map from RunId -> (CounterName -> CounterValue)
    Table<String, String, Long> mapTaskMetrics = HashBasedTable.create();
    Table<String, String, Long> reduceTaskMetrics = HashBasedTable.create();


    // Populate mapTaskMetrics and reduce Task Metrics via MetricStore. Used to construct MRTaskInfo below.
    Map<String, String> metricNamesToCounters = Maps.newHashMap();
    metricNamesToCounters.put(prependSystem(MapReduceMetrics.METRIC_TASK_INPUT_RECORDS),
                             TaskCounter.MAP_INPUT_RECORDS.name());
    metricNamesToCounters.put(prependSystem(MapReduceMetrics.METRIC_TASK_OUTPUT_RECORDS),
                             TaskCounter.MAP_OUTPUT_RECORDS.name());
    metricNamesToCounters.put(prependSystem(MapReduceMetrics.METRIC_TASK_BYTES),
                             TaskCounter.MAP_OUTPUT_BYTES.name());
    metricNamesToCounters.put(prependSystem(MapReduceMetrics.METRIC_TASK_COMPLETION),
                             MapReduceMetrics.METRIC_TASK_COMPLETION);

    // get metrics grouped by instance-id for the map tasks
    queryGroupedAggregates(mapTags, mapTaskMetrics, metricNamesToCounters);

    Map<String, Long> mapProgress = Maps.newHashMap();
    if (mapTaskMetrics.columnMap().containsKey(MapReduceMetrics.METRIC_TASK_COMPLETION)) {
      mapProgress = Maps.newHashMap(mapTaskMetrics.columnMap().remove(MapReduceMetrics.METRIC_TASK_COMPLETION));
    }

    Map<String, String> reduceMetricsToCounters = Maps.newHashMap();
    reduceMetricsToCounters.put(prependSystem(MapReduceMetrics.METRIC_TASK_INPUT_RECORDS),
                                TaskCounter.REDUCE_INPUT_RECORDS.name());
    reduceMetricsToCounters.put(prependSystem(MapReduceMetrics.METRIC_TASK_OUTPUT_RECORDS),
                                TaskCounter.REDUCE_OUTPUT_RECORDS.name());
    reduceMetricsToCounters.put(prependSystem(MapReduceMetrics.METRIC_TASK_COMPLETION),
                                MapReduceMetrics.METRIC_TASK_COMPLETION);

    // get metrics grouped by instance-id for the map tasks
    queryGroupedAggregates(reduceTags, reduceTaskMetrics, reduceMetricsToCounters);

    Map<String, Long> reduceProgress = Maps.newHashMap();
    if (reduceTaskMetrics.columnMap().containsKey(MapReduceMetrics.METRIC_TASK_COMPLETION)) {
      reduceProgress = Maps.newHashMap(reduceTaskMetrics.columnMap().remove(MapReduceMetrics.METRIC_TASK_COMPLETION));
    }

    // Construct MRTaskInfos from the information we can get from Metric system.
    List<MRTaskInfo> mapTaskInfos = Lists.newArrayList();
    for (Map.Entry<String, Map<String, Long>> taskEntry : mapTaskMetrics.rowMap().entrySet()) {
      String mapTaskId = taskEntry.getKey();
      mapTaskInfos.add(new MRTaskInfo(mapTaskId, null, null, null,
                                      mapProgress.get(mapTaskId) / 100.0F, taskEntry.getValue()));
    }

    List<MRTaskInfo> reduceTaskInfos = Lists.newArrayList();
    for (Map.Entry<String, Map<String, Long>> taskEntry : reduceTaskMetrics.rowMap().entrySet()) {
      String reduceTaskId = taskEntry.getKey();
      reduceTaskInfos.add(new MRTaskInfo(reduceTaskId, null, null, null,
                                         reduceProgress.get(reduceTaskId) / 100.0F, taskEntry.getValue()));
    }

    return getJobCounters(mapTags, reduceTags, mapTaskInfos, reduceTaskInfos);
  }


  private MRJobInfo getJobCounters(Map<String, String> mapTags, Map<String, String> reduceTags,
                                   List<MRTaskInfo> mapTaskInfos, List<MRTaskInfo> reduceTaskInfos) throws Exception {
    HashMap<String, Long> metrics = Maps.newHashMap();

    Map<String, String> mapMetricsToCounters =
      ImmutableMap.of(prependSystem(MapReduceMetrics.METRIC_INPUT_RECORDS), TaskCounter.MAP_INPUT_RECORDS.name(),
                      prependSystem(MapReduceMetrics.METRIC_OUTPUT_RECORDS), TaskCounter.MAP_OUTPUT_RECORDS.name(),
                      prependSystem(MapReduceMetrics.METRIC_BYTES), TaskCounter.MAP_OUTPUT_BYTES.name(),
                      prependSystem(MapReduceMetrics.METRIC_COMPLETION), MapReduceMetrics.METRIC_COMPLETION);

    getAggregates(mapTags, mapMetricsToCounters, metrics);
    float mapProgress = metrics.remove(MapReduceMetrics.METRIC_COMPLETION) / 100.0F;

    Map<String, String> reduceMetricsToCounters =
      ImmutableMap.of(prependSystem(MapReduceMetrics.METRIC_INPUT_RECORDS), TaskCounter.REDUCE_INPUT_RECORDS.name(),
                      prependSystem(MapReduceMetrics.METRIC_OUTPUT_RECORDS), TaskCounter.REDUCE_OUTPUT_RECORDS.name(),
                      prependSystem(MapReduceMetrics.METRIC_COMPLETION), MapReduceMetrics.METRIC_COMPLETION);

    getAggregates(reduceTags, reduceMetricsToCounters, metrics);
    float reduceProgress = metrics.remove(MapReduceMetrics.METRIC_COMPLETION) / 100.0F;
    return new MRJobInfo(mapProgress, reduceProgress, metrics, mapTaskInfos, reduceTaskInfos, false);
  }

  private String prependSystem(String metric) {
    return "system." + metric;
  }

  private void getAggregates(Map<String, String> tags, Map<String, String> metricsToCounters,
                             Map<String, Long> result) throws Exception {
    Map<String, AggregationFunction> metrics = Maps.newHashMap();
    // all map-reduce metrics are gauges
    for (String metric : metricsToCounters.keySet()) {
      metrics.put(metric, AggregationFunction.LATEST);
    }
    MetricDataQuery metricDataQuery =
<<<<<<< HEAD
      new MetricDataQuery(0, Integer.MAX_VALUE, Integer.MAX_VALUE, prependSystem(metric),
                          AggregationFunction.SUM, tags, ImmutableList.<String>of());
=======
      new MetricDataQuery(0, Integer.MAX_VALUE, Integer.MAX_VALUE, metrics, tags, ImmutableList.<String>of());
>>>>>>> 2870fffb
    Collection<MetricTimeSeries> query = metricStore.query(metricDataQuery);
    // initialize elements to zero
    for (String counterName : metricsToCounters.values()) {
      result.put(counterName, 0L);
    }
    for (MetricTimeSeries metricTimeSeries : query) {
      List<TimeValue> timeValues = metricTimeSeries.getTimeValues();
      TimeValue timeValue = Iterables.getOnlyElement(timeValues);
      result.put(metricsToCounters.get(metricTimeSeries.getMetricName()), timeValue.getValue());
    }
  }

  // queries MetricStore for one metric across all tasks of a certain TaskType, using GroupBy InstanceId
<<<<<<< HEAD
  private Map<String, Long> queryGroupedAggregates(Map<String, String> tags, String metric) throws Exception {
    MetricDataQuery metricDataQuery =
      new MetricDataQuery(0, Integer.MAX_VALUE, Integer.MAX_VALUE,
                          ImmutableMap.of(prependSystem(metric), AggregationFunction.LATEST),
                          tags, ImmutableList.of(Constants.Metrics.Tag.INSTANCE_ID));
=======
  private void queryGroupedAggregates(Map<String, String> tags, Table<String, String, Long> allTaskMetrics,
                                                   Map<String, String> metricsToCounters) throws Exception {
    Map<String, AggregationFunction> metrics = Maps.newHashMap();
    // all map-reduce metrics are gauges
    for (String metric : metricsToCounters.keySet()) {
      metrics.put(metric, AggregationFunction.LATEST);
    }

    MetricDataQuery metricDataQuery = new MetricDataQuery(0, Integer.MAX_VALUE, Integer.MAX_VALUE, metrics,
                                                          tags, ImmutableList.of(Constants.Metrics.Tag.INSTANCE_ID));
>>>>>>> 2870fffb
    Collection<MetricTimeSeries> query = metricStore.query(metricDataQuery);

    for (MetricTimeSeries metricTimeSeries : query) {
      List<TimeValue> timeValues = metricTimeSeries.getTimeValues();
      TimeValue timeValue = Iterables.getOnlyElement(timeValues);
      String taskId = metricTimeSeries.getTagValues().get(Constants.Metrics.Tag.INSTANCE_ID);
      allTaskMetrics.put(taskId, metricsToCounters.get(metricTimeSeries.getMetricName()), timeValue.getValue());
    }
  }
}<|MERGE_RESOLUTION|>--- conflicted
+++ resolved
@@ -169,12 +169,7 @@
       metrics.put(metric, AggregationFunction.LATEST);
     }
     MetricDataQuery metricDataQuery =
-<<<<<<< HEAD
-      new MetricDataQuery(0, Integer.MAX_VALUE, Integer.MAX_VALUE, prependSystem(metric),
-                          AggregationFunction.SUM, tags, ImmutableList.<String>of());
-=======
       new MetricDataQuery(0, Integer.MAX_VALUE, Integer.MAX_VALUE, metrics, tags, ImmutableList.<String>of());
->>>>>>> 2870fffb
     Collection<MetricTimeSeries> query = metricStore.query(metricDataQuery);
     // initialize elements to zero
     for (String counterName : metricsToCounters.values()) {
@@ -188,13 +183,6 @@
   }
 
   // queries MetricStore for one metric across all tasks of a certain TaskType, using GroupBy InstanceId
-<<<<<<< HEAD
-  private Map<String, Long> queryGroupedAggregates(Map<String, String> tags, String metric) throws Exception {
-    MetricDataQuery metricDataQuery =
-      new MetricDataQuery(0, Integer.MAX_VALUE, Integer.MAX_VALUE,
-                          ImmutableMap.of(prependSystem(metric), AggregationFunction.LATEST),
-                          tags, ImmutableList.of(Constants.Metrics.Tag.INSTANCE_ID));
-=======
   private void queryGroupedAggregates(Map<String, String> tags, Table<String, String, Long> allTaskMetrics,
                                                    Map<String, String> metricsToCounters) throws Exception {
     Map<String, AggregationFunction> metrics = Maps.newHashMap();
@@ -205,7 +193,6 @@
 
     MetricDataQuery metricDataQuery = new MetricDataQuery(0, Integer.MAX_VALUE, Integer.MAX_VALUE, metrics,
                                                           tags, ImmutableList.of(Constants.Metrics.Tag.INSTANCE_ID));
->>>>>>> 2870fffb
     Collection<MetricTimeSeries> query = metricStore.query(metricDataQuery);
 
     for (MetricTimeSeries metricTimeSeries : query) {
